--- conflicted
+++ resolved
@@ -15,11 +15,7 @@
 mod spectra;
 
 use rest::{
-<<<<<<< HEAD
-    apply, channel, data_processing, evbunpack, filter, fit, fold, gates, integrate,
-=======
     apply, channel, data_processing, evbunpack, exit, filter, fit, fold, gates, integrate,
->>>>>>> fa7c0826
     rest_parameter, sbind, shm, spectrum, unbind, unimplemented, version,
 };
 use sharedmem::binder;
@@ -210,8 +206,5 @@
             ],
         )
         .mount("/spectcl/version", routes![version::get_version])
-<<<<<<< HEAD
-=======
         .mount("/spectcl/exit", routes![exit::shutdown])
->>>>>>> fa7c0826
 }