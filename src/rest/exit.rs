//! Supports the /spectcl/exit URL.
//! this provides the ability to, in order:
//!
//! * Shutdown the rustogramer threads via their APIs.
//! * Reply to the caller that, yes we're shutting down.
//! * Notify rocket that when the request is complete it too should
//! shutdown which, in turn exits th main program.
//!

use rocket::serde::json::Json;
use rocket::Shutdown;

use super::*; // For generic response.
use crate::histogramer;
use crate::sharedmem::binder::BindingApi;
use std::fs;
use std::path::Path;
use std::thread;
use std::time;

/// This performs the shutdown:
///
#[get["/"]]
pub fn shutdown(shutdown: Shutdown, state: &State<HistogramState>) -> Json<GenericResponse> {
    // Shutdown the processor:

    let prc_api = state.inner().processing.lock().unwrap();
    if let Err(s) = prc_api.stop_thread() {
        println!(
            "Note failed to stop processing thread -might have already stopped {}",
            s
        );
    }

    // Shutdown the shared memory program.

<<<<<<< HEAD
    let bind_api = BindingApi::new(&state.inner().binder.lock().unwrap().0);
=======
    let bind_api = BindingApi::new(&state.inner().binder.lock().unwrap());
>>>>>>> 6c00af67

    match bind_api.exit() {
        Ok(s) => {
            // Let the thread exit first...
            thread::sleep(time::Duration::from_millis(500));
            if let Err(e) = fs::remove_file(Path::new(&s)) {
                println!("Failed to remove shared memory backing store {}: {}", s, e);
            }
        }
        Err(s) => {
            println!(
                "Note failed to stop shared memory thread - might have already stopped {}",
                s
            );
        }
    }

    // Shutdown the histogrammer

    let hg = state.inner().histogramer.lock().unwrap();
    histogramer::stop_server(&hg);

    //  Tell rocket to shutdown when processing of all requests is complete:
    shutdown.notify();
    Json(GenericResponse::ok("")) // Client may not get this.
}<|MERGE_RESOLUTION|>--- conflicted
+++ resolved
@@ -34,11 +34,7 @@
 
     // Shutdown the shared memory program.
 
-<<<<<<< HEAD
-    let bind_api = BindingApi::new(&state.inner().binder.lock().unwrap().0);
-=======
     let bind_api = BindingApi::new(&state.inner().binder.lock().unwrap());
->>>>>>> 6c00af67
 
     match bind_api.exit() {
         Ok(s) => {
