--- conflicted
+++ resolved
@@ -35,13 +35,7 @@
     // Shutdown the shared memory program.
 
     let bind_api = BindingApi::new(&state.inner().binder.lock().unwrap().0);
-<<<<<<< HEAD
-    if let Err(s) = bind_api.exit() {
-        println!(
-            "Note failed to stop shared memory thread - might have already stopped {}",
-            s
-        );
-=======
+
 
     match bind_api.exit() {
         Ok(s) => {
@@ -57,7 +51,6 @@
                 s
             );
         }
->>>>>>> 2f21c29b
     }
 
     // Shutdown the histogrammer
