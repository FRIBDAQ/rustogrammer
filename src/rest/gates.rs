--- conflicted
+++ resolved
@@ -348,11 +348,8 @@
     xcoords: OptionalF64Vec,
     ycoords: OptionalF64Vec,
     state: &State<SharedHistogramChannel>,
-<<<<<<< HEAD
+
 ) -> Result<ParameterIdAndCoords, String> {
-=======
-) -> Result<(Vec<u32>, Vec<(f64, f64)>), String> {
->>>>>>> 9e157ffe
     // THere must be parameers, x and y coordinates:
 
     if parameter.is_none() {
