//!  Provides message and reply structures for the message passing
//!  interfaces to spectra in the histogrammer.
//!  Messages allow us to:
//! *   Create and delete histograms of various sorts
//! *   Apply conditions to histograms as gates.  These conditions must be
//! conditions that are defined in a ConditionProcessor's dictionary.
//! *   Ungate histograms.
//! *   Clear the contents of individual or groups of histograms
//! *   Provide an event to the spectrum store for histograming.
//! *   Get descriptions of histograms.

use super::*;
use crate::conditions;
use crate::parameters;
use crate::spectra;
use crate::trace;
use ndhistogram::axis::*;
use ndhistogram::*;
use std::sync::mpsc;

use glob::Pattern;
use serde::{Deserialize, Serialize};
use std::cell::RefCell;
use std::rc::Rc;

#[derive(Clone, Copy, Debug, PartialEq)]
pub struct AxisSpecification {
    pub low: f64,
    pub high: f64,
    pub bins: u32,
}
#[derive(Clone, Copy, Debug, PartialEq, Serialize, Deserialize)]
pub enum ChannelType {
    Underflow,
    Overflow,
    Bin,
}
#[derive(Clone, Copy, Debug, PartialEq)]
pub struct Channel {
    pub chan_type: ChannelType,
    pub x: f64,
    pub y: f64,
    pub bin: usize,
    pub value: f64,
}
pub type SpectrumContents = Vec<Channel>;

#[derive(Clone, Debug, PartialEq)]
pub struct SpectrumProperties {
    pub name: String,
    pub type_name: String,
    pub xparams: Vec<String>,
    pub yparams: Vec<String>,
    pub xaxis: Option<AxisSpecification>,
    pub yaxis: Option<AxisSpecification>,
    pub gate: Option<String>,
    pub fold: Option<String>,
}
/// xunder, yunder, xover, yover from get stats.
///
pub type SpectrumStatistics = (u32, u32, u32, u32);
///  Defines the requests that can be made of the spectrum
/// part of the histogram server
///
#[derive(Clone, Debug, PartialEq)]
pub enum SpectrumRequest {
    Create1D {
        name: String,
        parameter: String,
        axis: AxisSpecification,
    },
    CreateMulti1D {
        name: String,
        params: Vec<String>,
        axis: AxisSpecification,
    },
    CreateMulti2D {
        name: String,
        params: Vec<String>,
        xaxis: AxisSpecification,
        yaxis: AxisSpecification,
    },
    CreatePGamma {
        name: String,
        xparams: Vec<String>,
        yparams: Vec<String>,
        xaxis: AxisSpecification,
        yaxis: AxisSpecification,
    },
    CreateSummary {
        name: String,
        params: Vec<String>,
        yaxis: AxisSpecification,
    },
    Create2D {
        name: String,
        xparam: String,
        yparam: String,
        xaxis: AxisSpecification,
        yaxis: AxisSpecification,
    },
    Create2DSum {
        name: String,
        xparams: Vec<String>,
        yparams: Vec<String>,
        xaxis: AxisSpecification,
        yaxis: AxisSpecification,
    },
    Delete(String),
    List(String),
    Gate {
        spectrum: String,
        gate: String,
    },
    Ungate(String),
    Clear(String),
    GetContents {
        name: String,
        xlow: f64,
        xhigh: f64,
        ylow: f64,
        yhigh: f64,
    },
    Events(Vec<parameters::Event>),
    GetStats(String),
    SetContents {
        name: String,
        contents: SpectrumContents,
    },
    GetChan {
        name: String,
        xchan: i32,
        ychan: Option<i32>,
    },
    SetChan {
        name: String,
        xchan: i32,
        ychan: Option<i32>,
        value: f64,
    },
    Fold {
        spectrum_name: String,
        condition_name: String,
    },
    Unfold(String),
}

/// Defines the replies the spectrum par tof the histogram
/// server can return
#[derive(Clone, Debug, PartialEq)]
pub enum SpectrumReply {
    Error(String),
    Created,                          // Spectrum created.
    Deleted,                          // Spectrum deleted.
    Gated,                            // Condition applied.
    Ungated,                          // Spectrum ungated.
    Cleared,                          // Spectra cleared.
    Contents(SpectrumContents),       // Contents of a spectrum.
    Listing(Vec<SpectrumProperties>), // List of spectrum props.
    Processed,                        // Events processed.
    Statistics(SpectrumStatistics),   // Spectrum statistics.
    ChannelValue(f64),                // GetChan
    ChannelSet,                       // SetChan
    Folded,
    Unfolded,
}
/// Convert a coordinate to a bin:
///
/// ### Parameters:
///   *  c  - a coordinate.
///   *  a  - an axis definition.
///
/// ### Returns
///    u32 - note that if c is beyond the axis the appropriate over/underflow
/// bin is returned
///
pub fn coord_to_bin(c: f64, a: AxisSpecification) -> u32 {
    if c < a.low {
        0
    } else if c >= a.high {
        a.bins
    } else {
        // The 1.0 reflects that bin 0 is underflow.
        let result = 1.0 + (c * ((a.bins - 2) as f64) / (a.high - a.low));
        result as u32
    }
}
/// Convert a bin to a coordinate:
///
/// ### Parameters:
///    bin - bin  number along an axis.
///    a   - Axis specification.
///
/// ### Returns
///   f64 - note that there are some special cases:
///  *  bin == 0 is an underflow and translates to low-1.0
///  *  bin >= bins-1 - is an overflow and translates to high+1.0
/// All others map to the range [low, high)
///
///
pub fn bin_to_coord(bin: u32, a: AxisSpecification) -> f64 {
    // Special case handling:

    if bin == 0 {
        return a.low - 1.0; // Underflow
    }
    if bin >= (a.bins - 1) {
        return a.high + 1.0; // overflow.
    }
    // The rest maps [0, bins-2] -> [low, high]

    let b = (bin - 1) as f64;
    let bin_range = (a.bins - 2) as f64;

    b * (a.high - a.low) / bin_range // Simple linear scaling.
}
///  
///
/// SpectrumProcessor is the struct that processes
/// spectrum requests.  Some requests will need
/// a parameter and condition dictionary.  
/// Note that the implementation is divorced from the
/// actual message.  This makes testing the impl easier.
pub struct SpectrumProcessor {
    dict: spectra::SpectrumStorage,
}

impl SpectrumProcessor {
    // private methods:

    // Make a 1-d spectrum:

    fn make_1d(
        &mut self,
        name: &str,
        parameter: &str,
        axis: &AxisSpecification,
        pdict: &parameters::ParameterDictionary,
        tracedb: &trace::SharedTraceStore,
    ) -> SpectrumReply {
        if !self.dict.exists(name) {
            match spectra::Oned::new(
                name,
                parameter,
                pdict,
                Some(axis.low),
                Some(axis.high),
                Some(axis.bins),
            ) {
                Ok(spec) => {
                    self.dict.add(Rc::new(RefCell::new(spec)));
                    tracedb.add_event(trace::TraceEvent::SpectrumCreated(String::from(name)));
                    SpectrumReply::Created
                }
                Err(msg) => SpectrumReply::Error(msg),
            }
        } else {
            SpectrumReply::Error(format!("Spectrum {} already exists", name))
        }
    }
    // Make a multi incremented 1d spectrum (gamma-1d)

    fn make_multi1d(
        &mut self,
        name: &str,
        params: &[String],
        axis: &AxisSpecification,
        pdict: &parameters::ParameterDictionary,
        tracedb: &trace::SharedTraceStore,
    ) -> SpectrumReply {
        if !self.dict.exists(name) {
            match spectra::Multi1d::new(
                name,
                params.to_owned(),
                pdict,
                Some(axis.low),
                Some(axis.high),
                Some(axis.bins),
            ) {
                Ok(spec) => {
                    self.dict.add(Rc::new(RefCell::new(spec)));
                    tracedb.add_event(trace::TraceEvent::SpectrumCreated(String::from(name)));
                    SpectrumReply::Created
                }
                Err(msg) => SpectrumReply::Error(msg),
            }
        } else {
            SpectrumReply::Error(format!("Spectrum {} already exists", name))
        }
    }
    // make multi incremented 2-d (gamma2) spectrum:

    fn make_multi2d(
        &mut self,
        name: &str,
        params: &[String],
        xaxis: &AxisSpecification,
        yaxis: &AxisSpecification,
        pdict: &parameters::ParameterDictionary,
        tracedb: &trace::SharedTraceStore,
    ) -> SpectrumReply {
        if !self.dict.exists(name) {
            match spectra::Multi2d::new(
                name,
                params.to_owned(),
                pdict,
                Some(xaxis.low),
                Some(xaxis.high),
                Some(xaxis.bins),
                Some(yaxis.low),
                Some(yaxis.high),
                Some(yaxis.bins),
            ) {
                Ok(spec) => {
                    self.dict.add(Rc::new(RefCell::new(spec)));
                    tracedb.add_event(trace::TraceEvent::SpectrumCreated(String::from(name)));
                    SpectrumReply::Created
                }
                Err(msg) => SpectrumReply::Error(msg),
            }
        } else {
            SpectrumReply::Error(format!("Spectrum {} already exists", name))
        }
    }
    // make a particle gamma spectrum

    fn make_pgamma(
        &mut self,
        name: &str,
        xparams: &[String],
        yparams: &[String],
        xaxis: &AxisSpecification,
        yaxis: &AxisSpecification,
        pdict: &parameters::ParameterDictionary,
        tracedb: &trace::SharedTraceStore,
    ) -> SpectrumReply {
        if !self.dict.exists(name) {
            match spectra::PGamma::new(
                name,
                xparams,
                yparams,
                pdict,
                Some(xaxis.low),
                Some(xaxis.high),
                Some(xaxis.bins),
                Some(yaxis.low),
                Some(yaxis.high),
                Some(yaxis.bins),
            ) {
                Ok(spec) => {
                    self.dict.add(Rc::new(RefCell::new(spec)));
                    tracedb.add_event(trace::TraceEvent::SpectrumCreated(String::from(name)));
                    SpectrumReply::Created
                }
                Err(str) => SpectrumReply::Error(str),
            }
        } else {
            SpectrumReply::Error(format!("Spectrum {} already exists", name))
        }
    }
    // Make a summary spectrum

    fn make_summary(
        &mut self,
        name: &str,
        params: &[String],
        xaxis: &AxisSpecification,
        pdict: &parameters::ParameterDictionary,
        tracedb: &trace::SharedTraceStore,
    ) -> SpectrumReply {
        if !self.dict.exists(name) {
            match spectra::Summary::new(
                name,
                params.to_owned(),
                pdict,
                Some(xaxis.low),
                Some(xaxis.high),
                Some(xaxis.bins),
            ) {
                Ok(spec) => {
                    self.dict.add(Rc::new(RefCell::new(spec)));
                    tracedb.add_event(trace::TraceEvent::SpectrumCreated(String::from(name)));
                    SpectrumReply::Created
                }
                Err(msg) => SpectrumReply::Error(msg),
            }
        } else {
            SpectrumReply::Error(format!("Spectrum {} already exists", name))
        }
    }
    // Make 2-d spectrum.

    fn make_2d(
        &mut self,
        name: &str,
        xparam: &str,
        yparam: &str,
        xaxis: &AxisSpecification,
        yaxis: &AxisSpecification,
        pdict: &parameters::ParameterDictionary,
        tracedb: &trace::SharedTraceStore,
    ) -> SpectrumReply {
        if !self.dict.exists(name) {
            match spectra::Twod::new(
                name,
                xparam,
                yparam,
                pdict,
                Some(xaxis.low),
                Some(xaxis.high),
                Some(xaxis.bins),
                Some(yaxis.low),
                Some(yaxis.high),
                Some(yaxis.bins),
            ) {
                Ok(spec) => {
                    self.dict.add(Rc::new(RefCell::new(spec)));
                    tracedb.add_event(trace::TraceEvent::SpectrumCreated(String::from(name)));
                    SpectrumReply::Created
                }
                Err(msg) => SpectrumReply::Error(msg),
            }
        } else {
            SpectrumReply::Error(format!("Spectrum {} already exists", name))
        }
    }
    // Make a 2d sum spectrum.

    fn make_2dsum(
        &mut self,
        name: &str,
        xparams: &[String],
        yparams: &[String],
        xaxis: &AxisSpecification,
        yaxis: &AxisSpecification,
        pdict: &parameters::ParameterDictionary,
        tracedb: &trace::SharedTraceStore,
    ) -> SpectrumReply {
        if !self.dict.exists(name) {
            if xparams.len() != yparams.len() {
                return SpectrumReply::Error(String::from(
                    "Number of xparams must be the same as number of y params",
                ));
            }
            let mut params = spectra::XYParameters::new();
            for (i, x) in xparams.iter().enumerate() {
                let p: spectra::XYParameter = (x.to_owned(), yparams[i].to_owned());
                params.push(p);
            }
            match spectra::TwodSum::new(
                name,
                params,
                pdict,
                Some(xaxis.low),
                Some(xaxis.high),
                Some(xaxis.bins),
                Some(yaxis.low),
                Some(yaxis.high),
                Some(yaxis.bins),
            ) {
                Ok(spec) => {
                    self.dict.add(Rc::new(RefCell::new(spec)));
                    tracedb.add_event(trace::TraceEvent::SpectrumCreated(String::from(name)));
                    SpectrumReply::Created
                }
                Err(msg) => SpectrumReply::Error(msg),
            }
        } else {
            SpectrumReply::Error(format!("Spectrum {} already exists", name))
        }
    }
    // Delete an existing spectrum.

    fn delete_spectrum(&mut self, name: &str, tracedb: &trace::SharedTraceStore) -> SpectrumReply {
        if self.dict.remove(name).is_some() {
            tracedb.add_event(trace::TraceEvent::SpectrumDeleted(String::from(name)));
            SpectrumReply::Deleted
        } else {
            SpectrumReply::Error(format!("Spectrum {} does not exist", name))
        }
    }
    // List spectra and properties.

    fn get_properties(spec: &spectra::SpectrumContainer) -> SpectrumProperties {
        let s = spec.borrow();
        let x = s.get_xaxis();
        let y = s.get_yaxis();
        SpectrumProperties {
            name: s.get_name(),
            type_name: s.get_type(),
            xparams: s.get_xparams(),
            yparams: s.get_yparams(),
            xaxis: x.map(|xa| AxisSpecification {
                low: xa.0,
                high: xa.1,
                bins: xa.2,
            }),
            yaxis: y.map(|xa| AxisSpecification {
                low: xa.0,
                high: xa.1,
                bins: xa.2,
            }),
            gate: s.get_gate(),
            fold: s.get_fold(),
        }
    }

    fn list_spectra(&self, pattern: &str) -> SpectrumReply {
        let mut listing = Vec::<SpectrumProperties>::new();
        let p = Pattern::new(pattern);
        if let Err(reason) = p {
            return SpectrumReply::Error(format!("Bad glob pattern {}", reason.msg));
        }
        let p = p.unwrap();
        for (name, s) in self.dict.iter() {
            if p.matches(name) {
                listing.push(Self::get_properties(s));
            }
        }

        SpectrumReply::Listing(listing)
    }
    fn gate_spectrum(
        &self,
        sname: &str,
        gname: &str,
        cdict: &conditions::ConditionDictionary,
    ) -> SpectrumReply {
        if let Some(spec) = self.dict.get(sname) {
            if let Err(msg) = spec.borrow_mut().gate(gname, cdict) {
                SpectrumReply::Error(msg)
            } else {
                SpectrumReply::Gated
            }
        } else {
            SpectrumReply::Error(format!("Spectrum {} does not exist", sname))
        }
    }
    fn ungate_spectrum(&self, spectrum: &str) -> SpectrumReply {
        if let Some(spec) = self.dict.get(spectrum) {
            spec.borrow_mut().ungate();
            SpectrumReply::Ungated
        } else {
            SpectrumReply::Error(format!("Spectrum {} does not exist", spectrum))
        }
    }
    fn clear_spectra(&self, pattern: &str) -> SpectrumReply {
        let pat = Pattern::new(pattern);
        if let Err(e) = pat {
            return SpectrumReply::Error(format!("Bad glob pattern: {}", e.msg));
        }
        let pat = pat.unwrap();
        for (name, s) in self.dict.iter() {
            if pat.matches(name) {
                s.borrow_mut().clear();
            }
        }
        SpectrumReply::Cleared
    }
    fn get_contents(
        &self,
        name: &str,
        xlow: f64,
        xhigh: f64,
        ylow: f64,
        yhigh: f64,
    ) -> SpectrumReply {
        // How we iterate depends on the type of histogram:

        let mut result = SpectrumContents::new();
        if let Some(spec) = self.dict.get(name) {
            if let Some(spectrum) = spec.borrow().get_histogram_1d() {
                for c in spectrum.borrow().iter() {
                    let v = c.value.get();
                    if v != 0.0 {
                        match c.bin {
                            BinInterval::Underflow { end } => {
                                result.push(Channel {
                                    chan_type: ChannelType::Underflow,
                                    value: v,
                                    x: end,
                                    y: 0.0,
                                    bin: c.index,
                                });
                            }
                            BinInterval::Overflow { start } => {
                                result.push(Channel {
                                    chan_type: ChannelType::Overflow,
                                    value: v,
                                    x: start,
                                    y: 0.0,
                                    bin: c.index,
                                });
                            }
                            BinInterval::Bin { start, end: _end } => {
                                if (start >= xlow) && (start <= xhigh) {
                                    result.push(Channel {
                                        chan_type: ChannelType::Bin,
                                        x: start,
                                        y: 0.0,
                                        value: v,
                                        bin: c.index,
                                    });
                                };
                            }
                        }
                    }
                }
            } else {
                let spectrum = spec.borrow().get_histogram_2d().unwrap();
                for c in spectrum.borrow().iter() {
                    let v = c.value.get();
                    let xbin = c.bin.0;
                    let ybin = c.bin.1;
                    let x;
                    let y;
                    let mut ctype = ChannelType::Bin;

                    match xbin {
                        BinInterval::Overflow { start } => {
                            ctype = ChannelType::Overflow;
                            x = start;
                        }
                        BinInterval::Underflow { end } => {
                            ctype = ChannelType::Underflow;
                            x = end;
                        }
                        BinInterval::Bin { start, end: _end } => {
                            x = start;
                        }
                    };
                    match ybin {
                        BinInterval::Overflow { start } => {
                            if ctype == ChannelType::Bin {
                                ctype = ChannelType::Overflow;
                            }
                            y = start;
                        }
                        BinInterval::Underflow { end } => {
                            if ctype == ChannelType::Bin {
                                ctype = ChannelType::Underflow;
                            }
                            y = end;
                        }
                        BinInterval::Bin { start, end: _end } => {
                            y = start;
                        }
                    };
                    if (v != 0.0) && (x >= xlow) && (x <= xhigh) && (y >= ylow) && (y <= yhigh) {
                        result.push(Channel {
                            chan_type: ctype,
                            x,
                            y,
                            value: v,
                            bin: c.index,
                        });
                    }
                }
            }
            SpectrumReply::Contents(result)
        } else {
            SpectrumReply::Error(format!("Spectrum {} does not exist", name))
        }
    }
    fn process_events(
        &mut self,
        events: &[parameters::Event],
        cdict: &mut conditions::ConditionDictionary,
    ) -> SpectrumReply {
        for e in events.iter() {
            conditions::invalidate_cache(cdict);
            self.dict.process_event(e);
        }
        SpectrumReply::Processed
    }
    // Get spectrumstatistics:
    fn get_statistics(&self, name: &str) -> SpectrumReply {
        if let Some(spec) = self.dict.get(name) {
            SpectrumReply::Statistics(spec.borrow().get_out_of_range())
        } else {
            SpectrumReply::Error(format!("Spectrum {} does not exist", name))
        }
    }
    // Set the spectrum contents
    // Notes:
    //  * The spectrum is first cleared.
    //  * Underflow and overflow are supposedly ignored by fill_with so we
    // must increment the real cooordinate locations as many times as required.
    //  * We use the real coordinates rather than the bin number
    // to set each 'channel' value provided.
    //  * The successful reply is _Processed_

    fn set_contents(&mut self, name: &str, contents: &SpectrumContents) -> SpectrumReply {
        // Find the spectrum:

        if let Some(spec) = self.dict.get(name) {
            let mut histogram = spec.borrow_mut();
            histogram.clear();
            if histogram.is_1d() {
                let spec1d = histogram.get_histogram_1d().unwrap();
                for chan in contents {
                    spec1d
                        .borrow_mut()
                        .value_mut(&chan.x)
                        .unwrap()
                        .fill_with(chan.value);
                }
            } else {
                let spec2d = histogram.get_histogram_2d().unwrap();
                for chan in contents {
                    spec2d
                        .borrow_mut()
                        .value_mut(&(chan.x, chan.y))
                        .unwrap()
                        .fill_with(chan.value);
                }
            }
            SpectrumReply::Processed
        } else {
            SpectrumReply::Error(format!("Spectrum {} does not exist", name))
        }
    }
    fn channels2d_to_index(
        spec: &spectra::H2DContainer,
        xbin: i32,
        ybin: i32,
    ) -> Result<usize, String> {
        // Offset x and y bins to allow for the overflow:

        let xbin = (xbin + 1) as usize;
        let ybin = (ybin + 1) as usize;

        // Get the x/y axes from the histogram range check them:

        let xaxis = spec.borrow().axes().as_tuple().0.clone();
        let yaxis = spec.borrow().axes().as_tuple().1.clone();

        println!("Xbin: {} bins: {}", xbin, xaxis.num_bins());

        if xbin >= xaxis.num_bins() {
            return Err(format!(
                "Xbin: {} is larger than the number of bins: {}",
                xbin,
                xaxis.num_bins()
            ));
        }
        if ybin >= yaxis.num_bins() {
            return Err(format!(
                "Ybin: {} is larger than the number of bins: {}",
                ybin,
                yaxis.num_bins()
            ));
        }
        // we have good range so:

        Ok(xbin + ybin * xaxis.num_bins())
    }
    fn get_channel_value(&self, name: &str, xchan: i32, ychan: Option<i32>) -> SpectrumReply {
        // Find the spectrum:
        // If it does not exist, then error:

        if let Some(spec) = self.dict.get(name) {
            // What we do next depends on the spectrum  dimensionality:

            if spec.borrow().is_1d() {
                let xchan = (xchan + 1) as usize;
                if let Some(f) = spec
                    .borrow()
                    .get_histogram_1d()
                    .unwrap()
                    .borrow()
                    .value_at_index(xchan)
                {
                    SpectrumReply::ChannelValue(f.get())
                } else {
                    SpectrumReply::Error(String::from("X index is out of range"))
                }
            } else {
                // Must be a y channel:

                if let Some(ybin) = ychan {
                    // Have o turn the x/y channel into an index:

                    let spec = spec.borrow().get_histogram_2d().unwrap();
                    match Self::channels2d_to_index(&spec, xchan, ybin) {
                        Ok(index) => {
                            if let Some(f) = spec.borrow().value_at_index(index) {
                                SpectrumReply::ChannelValue(f.get())
                            } else {
                                SpectrumReply::Error(String::from("Bins are out of range"))
                            }
                        }
                        Err(s) => SpectrumReply::Error(s),
                    }
                } else {
                    SpectrumReply::Error(String::from("Must have  a ybin for a 2d spectrum"))
                }
            }
        } else {
            SpectrumReply::Error(format!("No such spectrum '{}'", name))
        }
    }

    // set the value of a channel:

    fn set_channel_value(
        &mut self,
        name: &str,
        xchan: i32,
        ychan: Option<i32>,
        value: f64,
    ) -> SpectrumReply {
        // The spectru must exist:

        if let Some(spec) = self.dict.get(name) {
            // How we figure out the index etc. depends on the dimensionality:

            if spec.borrow().is_1d() {
                let xchan = (xchan + 1) as usize; // -1 is overflow so..
                if let Some(c) = spec
                    .borrow()
                    .get_histogram_1d()
                    .unwrap()
                    .borrow_mut()
                    .value_at_index_mut(xchan)
                {
                    c.fill_with(value);
                    SpectrumReply::ChannelSet
                } else {
                    SpectrumReply::Error(String::from("X index is out of range"))
                }
            } else {
                // 2d spectrum:

                if let Some(ybin) = ychan {
                    let spec = spec.borrow().get_histogram_2d().unwrap();
                    match Self::channels2d_to_index(&spec, xchan, ybin) {
                        Ok(index) => {
                            if let Some(c) = spec.borrow_mut().value_at_index_mut(index) {
                                c.fill_with(value);
                                SpectrumReply::ChannelSet
                            } else {
                                SpectrumReply::Error(String::from("Bins are out of range"))
                            }
                        }
                        Err(s) => SpectrumReply::Error(s),
                    }
                } else {
                    SpectrumReply::Error(String::from("2d spectra need a y bin"))
                }
            }
        } else {
            SpectrumReply::Error(format!("No such spectrum: {}", name))
        }
    }
    // Fold a spectrum given a condition  name and a condition name:

    fn fold_spectrum(
        &mut self,
        spectrum: &str,
        condition: &str,
        cdict: &conditions::ConditionDictionary,
    ) -> SpectrumReply {
        if let Some(s) = self.dict.get(spectrum) {
            if let Err(s) = s.borrow_mut().fold(condition, cdict) {
                SpectrumReply::Error(format!("Failed to fold {}: {}", spectrum, s))
            } else {
                SpectrumReply::Folded
            }
        } else {
            SpectrumReply::Error(format!("no such spectrum {}", spectrum))
        }
    }
    // Unfold a spectrum:

    fn unfold_spectrum(&mut self, spectrum: &str) -> SpectrumReply {
        if let Some(s) = self.dict.get(spectrum) {
            if let Err(s) = s.borrow_mut().unfold() {
                SpectrumReply::Error(format!("Failed to unfold spectrum {}: {}", spectrum, s))
            } else {
                SpectrumReply::Unfolded
            }
        } else {
            SpectrumReply::Error(format!("no such spectrum {}", spectrum))
        }
    }

    // Public methods
    /// Construction

    pub fn new() -> SpectrumProcessor {
        SpectrumProcessor {
            dict: spectra::SpectrumStorage::new(),
        }
    }
    /// Process requests returning replies:

    pub fn process_request(
        &mut self,
        req: SpectrumRequest,
        pdict: &parameters::ParameterDictionary,
        cdict: &mut conditions::ConditionDictionary,
        tracedb: &trace::SharedTraceStore,
    ) -> SpectrumReply {
        match req {
            SpectrumRequest::Create1D {
                name,
                parameter,
                axis,
            } => self.make_1d(&name, &parameter, &axis, pdict, tracedb),
            SpectrumRequest::CreateMulti1D { name, params, axis } => {
                self.make_multi1d(&name, &params, &axis, pdict, tracedb)
            }
            SpectrumRequest::CreateMulti2D {
                name,
                params,
                xaxis,
                yaxis,
            } => self.make_multi2d(&name, &params, &xaxis, &yaxis, pdict, tracedb),
            SpectrumRequest::CreatePGamma {
                name,
                xparams,
                yparams,
                xaxis,
                yaxis,
            } => self.make_pgamma(&name, &xparams, &yparams, &xaxis, &yaxis, pdict, tracedb),
            SpectrumRequest::CreateSummary {
                name,
                params,
                yaxis,
            } => self.make_summary(&name, &params, &yaxis, pdict, tracedb),
            SpectrumRequest::Create2D {
                name,
                xparam,
                yparam,
                xaxis,
                yaxis,
            } => self.make_2d(&name, &xparam, &yparam, &xaxis, &yaxis, pdict, tracedb),
            SpectrumRequest::Create2DSum {
                name,
                xparams,
                yparams,
                xaxis,
                yaxis,
            } => self.make_2dsum(&name, &xparams, &yparams, &xaxis, &yaxis, pdict, tracedb),
            SpectrumRequest::Delete(name) => self.delete_spectrum(&name, tracedb),
            SpectrumRequest::List(pattern) => self.list_spectra(&pattern),
            SpectrumRequest::Gate { spectrum, gate } => self.gate_spectrum(&spectrum, &gate, cdict),
            SpectrumRequest::Ungate(name) => self.ungate_spectrum(&name),
            SpectrumRequest::Clear(pattern) => self.clear_spectra(&pattern),
            SpectrumRequest::GetContents {
                name,
                xlow,
                xhigh,
                ylow,
                yhigh,
            } => self.get_contents(&name, xlow, xhigh, ylow, yhigh),
            SpectrumRequest::Events(events) => self.process_events(&events, cdict),
            SpectrumRequest::GetStats(name) => self.get_statistics(&name),
            SpectrumRequest::SetContents { name, contents } => self.set_contents(&name, &contents),
            SpectrumRequest::GetChan { name, xchan, ychan } => {
                self.get_channel_value(&name, xchan, ychan)
            }
            SpectrumRequest::SetChan {
                name,
                xchan,
                ychan,
                value,
            } => self.set_channel_value(&name, xchan, ychan, value),
            SpectrumRequest::Fold {
                spectrum_name,
                condition_name,
            } => self.fold_spectrum(&spectrum_name, &condition_name, cdict),
            SpectrumRequest::Unfold(spectrum) => self.unfold_spectrum(&spectrum),
        }
    }
}
//----------------------------------------------------------------
// Client code:

/// This is a Result where the server has nothing of
/// of interest to say to the caller.
///
pub type SpectrumServerEmptyResult = Result<(), String>;

/// This is a result where the server, on success will
/// provide a list of properties of some spectra:
///
pub type SpectrumServerListingResult = Result<Vec<SpectrumProperties>, String>;
///
/// This type is a result the API will sue to return spectrum
/// contents:
pub type SpectrumServerContentsResult = Result<SpectrumContents, String>;

/// Result for spectrum statistics request:

pub type SpectrumServerStatisticsResult = Result<SpectrumStatistics, String>;

/// Result from the GetChan:

pub type SpectrumChannelResult = Result<f64, String>;

///
/// This struct provides a container for the channel used to
/// make server requests.  The implementation can then be simplified
/// as each request can make the reply channel pair.
///
pub struct SpectrumMessageClient {
    req_chan: mpsc::Sender<Request>,
}

impl SpectrumMessageClient {
    fn create1d_request(
        name: &str,
        parameter: &str,
        low: f64,
        high: f64,
        bins: u32,
    ) -> SpectrumRequest {
        SpectrumRequest::Create1D {
            name: String::from(name),
            parameter: String::from(parameter),
            axis: AxisSpecification { low, high, bins },
        }
    }

    fn createmulti1d_request(
        name: &str,
        params: &[String],
        low: f64,
        high: f64,
        bins: u32,
    ) -> SpectrumRequest {
        SpectrumRequest::CreateMulti1D {
            name: String::from(name),
            params: params.to_owned(),
            axis: AxisSpecification { low, high, bins },
        }
    }
    fn createmulti2d_request(
        name: &str,
        params: &[String],
        xlow: f64,
        xhigh: f64,
        xbins: u32,
        ylow: f64,
        yhigh: f64,
        ybins: u32,
    ) -> SpectrumRequest {
        SpectrumRequest::CreateMulti2D {
            name: String::from(name),
            params: params.to_owned(),
            xaxis: AxisSpecification {
                low: xlow,
                high: xhigh,
                bins: xbins,
            },
            yaxis: AxisSpecification {
                low: ylow,
                high: yhigh,
                bins: ybins,
            },
        }
    }
    fn createpgamma_request(
        name: &str,
        xparams: &[String],
        yparams: &[String],
        xlow: f64,
        xhigh: f64,
        xbins: u32,
        ylow: f64,
        yhigh: f64,
        ybins: u32,
    ) -> SpectrumRequest {
        SpectrumRequest::CreatePGamma {
            name: String::from(name),
            xparams: xparams.to_owned(),
            yparams: yparams.to_owned(),
            xaxis: AxisSpecification {
                low: xlow,
                high: xhigh,
                bins: xbins,
            },
            yaxis: AxisSpecification {
                low: ylow,
                high: yhigh,
                bins: ybins,
            },
        }
    }
    fn createsummary_request(
        name: &str,
        params: &[String],
        low: f64,
        high: f64,
        bins: u32,
    ) -> SpectrumRequest {
        SpectrumRequest::CreateSummary {
            name: String::from(name),
            params: params.to_owned(),
            yaxis: AxisSpecification { low, high, bins },
        }
    }
    fn create2d_request(
        name: &str,
        xparam: &str,
        yparam: &str,
        xlow: f64,
        xhigh: f64,
        xbins: u32,
        ylow: f64,
        yhigh: f64,
        ybins: u32,
    ) -> SpectrumRequest {
        SpectrumRequest::Create2D {
            name: String::from(name),
            xparam: String::from(xparam),
            yparam: String::from(yparam),
            xaxis: AxisSpecification {
                low: xlow,
                high: xhigh,
                bins: xbins,
            },
            yaxis: AxisSpecification {
                low: ylow,
                high: yhigh,
                bins: ybins,
            },
        }
    }
    fn create2dsum_request(
        name: &str,
        xparams: &[String],
        yparams: &[String],
        xlow: f64,
        xhigh: f64,
        xbins: u32,
        ylow: f64,
        yhigh: f64,
        ybins: u32,
    ) -> SpectrumRequest {
        SpectrumRequest::Create2DSum {
            name: String::from(name),
            xparams: xparams.to_owned(),
            yparams: yparams.to_owned(),
            xaxis: AxisSpecification {
                low: xlow,
                high: xhigh,
                bins: xbins,
            },
            yaxis: AxisSpecification {
                low: ylow,
                high: yhigh,
                bins: ybins,
            },
        }
    }
    fn delete_request(name: &str) -> SpectrumRequest {
        SpectrumRequest::Delete(String::from(name))
    }
    fn list_request(pattern: &str) -> SpectrumRequest {
        SpectrumRequest::List(String::from(pattern))
    }
    fn gate_request(spectrum: &str, condition: &str) -> SpectrumRequest {
        SpectrumRequest::Gate {
            spectrum: String::from(spectrum),
            gate: String::from(condition),
        }
    }
    fn ungate_request(name: &str) -> SpectrumRequest {
        SpectrumRequest::Ungate(String::from(name))
    }
    fn clear_request(pattern: &str) -> SpectrumRequest {
        SpectrumRequest::Clear(String::from(pattern))
    }
    fn getcontents_request(
        name: &str,
        xlow: f64,
        xhigh: f64,
        ylow: f64,
        yhigh: f64,
    ) -> SpectrumRequest {
        SpectrumRequest::GetContents {
            name: String::from(name),
            xlow,
            xhigh,
            ylow,
            yhigh,
        }
    }
    fn events_request(events: &[parameters::Event]) -> SpectrumRequest {
        SpectrumRequest::Events(events.to_owned())
    }

    fn transact(&self, req: SpectrumRequest) -> SpectrumReply {
        let (reply_send, reply_recv) = mpsc::channel::<Reply>();
        let request = Request {
            reply_channel: reply_send,
            message: MessageType::Spectrum(req),
        };
        let reply = request.transaction(self.req_chan.clone(), reply_recv);
        if let Reply::Spectrum(r) = reply {
            r
        } else {
            panic!("Expected Spectrum reply got something else");
        }
    }

    //------------------- Client API methods-------------------------

    /// Create an instance of the api:

    pub fn new(req_chan: &mpsc::Sender<Request>) -> SpectrumMessageClient {
        SpectrumMessageClient {
            req_chan: req_chan.clone(),
        }
    }

    ///
    /// Create a 1d spectrum:
    ///
    /// *  name - name of the spectrum to create.
    /// *  parameter - name of the parameter to histogram
    /// *  low, high, bins - axis specification for the spectrum.

    ///
    /// Returns: SpectrumServerEmptyResult
    ///
    pub fn create_spectrum_1d(
        &self,
        name: &str,
        parameter: &str,
        low: f64,
        high: f64,
        bins: u32,
    ) -> SpectrumServerEmptyResult {
        let reply = self.transact(Self::create1d_request(name, parameter, low, high, bins));
        if let SpectrumReply::Error(s) = reply {
            Err(s)
        } else {
            Ok(())
        }
    }
    /// Create a mutiply incremented 1d spectrum (gamma 1d).
    ///
    ///
    /// *   name - name of the spectrum.
    /// *   params - Names of the parameters to histogram.
    /// *   low, high, bins - axis specifications.

    ///
    /// Returns: SpectrumServerEmptyResult
    ///
    pub fn create_spectrum_multi1d(
        &self,
        name: &str,
        parameters: &[String],
        low: f64,
        high: f64,
        bins: u32,
    ) -> SpectrumServerEmptyResult {
        let reply = self.transact(Self::createmulti1d_request(
            name, parameters, low, high, bins,
        ));
        if let SpectrumReply::Error(s) = reply {
            Err(s)
        } else {
            Ok(())
        }
    }
    /// Create a muliply incremented 2d spectrum (gamma 2)
    ///
    /// *   name - spectrum name.
    /// *   parameters - vector of  parameters (reference)
    /// *   xlow, xhigh, xbins - x axis specification.
    /// *   ylow, yhigh, ybins - y axis specification.
    ///
    /// Returns: SpectrumServerEmptyResult

    pub fn create_spectrum_multi2d(
        &self,
        name: &str,
        parameters: &[String],
        xlow: f64,
        xhigh: f64,
        xbins: u32,
        ylow: f64,
        yhigh: f64,
        ybins: u32,
    ) -> SpectrumServerEmptyResult {
        let reply = self.transact(Self::createmulti2d_request(
            name, parameters, xlow, xhigh, xbins, ylow, yhigh, ybins,
        ));
        if let SpectrumReply::Error(s) = reply {
            Err(s)
        } else {
            Ok(())
        }
    }
    ///  Create a particle gamma spectrum (gamma delux).
    ///
    /// *   name -spectrum name.
    /// *   xparams - xaxis parameters.
    /// *   yparams - yaxis parameters.
    /// *   xlow, xhigh, xbins - x axis specification.
    /// *   ylow, yhigh, ybins - y axis specification.

    ///
    /// Returns: SpectrumServerEmptyResult

    pub fn create_spectrum_pgamma(
        &self,
        name: &str,
        xparams: &[String],
        yparams: &[String],
        xlow: f64,
        xhigh: f64,
        xbins: u32,
        ylow: f64,
        yhigh: f64,
        ybins: u32,
    ) -> SpectrumServerEmptyResult {
        let reply = self.transact(Self::createpgamma_request(
            name, xparams, yparams, xlow, xhigh, xbins, ylow, yhigh, ybins,
        ));
        if let SpectrumReply::Error(s) = reply {
            Err(s)
        } else {
            Ok(())
        }
    }
    /// Create a summary spectrum:
    ///
    /// *  name - name of the spectrum
    /// *  params - The parameters to histogram.
    /// *  low, high, bins - axis specifications (y axis).
    ///
    /// Returns: SpectrumServerEmptyResult

    pub fn create_spectrum_summary(
        &self,
        name: &str,
        params: &[String],
        low: f64,
        high: f64,
        bins: u32,
    ) -> SpectrumServerEmptyResult {
        let reply = self.transact(Self::createsummary_request(name, params, low, high, bins));
        if let SpectrumReply::Error(s) = reply {
            Err(s)
        } else {
            Ok(())
        }
    }
    /// Create 2d spectrum.
    ///
    /// * name - name of the spectrum.
    /// * xparam - parameter on x axis.
    /// * yparam - parameter on yaxis.
    /// * xlow, xhigh, xbins - X axis specification.
    /// * ylow, yhigh, ybins - Y axis specification.
    /// *  req - request channel
    /// *  reply_send - channel on which to send the reply.
    /// *  reply_recv  - Chanel on which to recieve the reply.
    ///
    /// Returns: SpectrumServerEmptyResult

    pub fn create_spectrum_2d(
        &self,
        name: &str,
        xparam: &str,
        yparam: &str,
        xlow: f64,
        xhigh: f64,
        xbins: u32,
        ylow: f64,
        yhigh: f64,
        ybins: u32,
    ) -> SpectrumServerEmptyResult {
        let reply = self.transact(Self::create2d_request(
            name, xparam, yparam, xlow, xhigh, xbins, ylow, yhigh, ybins,
        ));
        if let SpectrumReply::Error(s) = reply {
            Err(s)
        } else {
            Ok(())
        }
    }
    ///  Create a 2d spectrum that is the sum of 2d spectra.
    ///
    /// * name - name of the spectrum.
    /// * xparams - Parameters on x axis.
    /// * yparams - parameters on the y axis.
    /// * xlow, xhigh, xbins - xaxis specification.
    /// * ylow, yhigh, ybins - yaxis specification.
    ///
    /// Returns: SpectrumServerEmptyResult
    /// *  Note:  The size of xparams and yparams must be identical.
    ///
    pub fn create_spectrum_2dsum(
        &self,
        name: &str,
        xparams: &[String],
        yparams: &[String],
        xlow: f64,
        xhigh: f64,
        xbins: u32,
        ylow: f64,
        yhigh: f64,
        ybins: u32,
    ) -> SpectrumServerEmptyResult {
        let reply = self.transact(Self::create2dsum_request(
            name, xparams, yparams, xlow, xhigh, xbins, ylow, yhigh, ybins,
        ));
        if let SpectrumReply::Error(s) = reply {
            Err(s)
        } else {
            Ok(())
        }
    }

    /// Delete a spectrum.
    ///
    /// * name - name of the spectrum to delete.
    ///
    /// Returns SpectrumServerEmptyResult
    ///
    pub fn delete_spectrum(&self, name: &str) -> SpectrumServerEmptyResult {
        let reply = self.transact(Self::delete_request(name));
        if let SpectrumReply::Error(s) = reply {
            Err(s)
        } else {
            Ok(())
        }
    }
    /// list spectra
    ///
    /// *   pattern - Glob pattern the server will list information
    /// for all spectra that match the pattern. Note that "*" will
    /// match all spectgra.
    ///
    /// Returns : SpectrumServerListingResult
    ///
    pub fn list_spectra(&self, pattern: &str) -> SpectrumServerListingResult {
        match self.transact(Self::list_request(pattern)) {
            SpectrumReply::Error(s) => Err(s),
            SpectrumReply::Listing(l) => Ok(l),
            _ => Err(String::from("Unexpected server result for list request")),
        }
    }
    /// Apply a condition to a spectrum:
    ///
    /// * spectrum -name of the spectrum.
    /// * condition - name of the condition to apply.
    ///
    /// Retuns: SpectrumServerEmptyResult.
    ///
    pub fn gate_spectrum(&self, spectrum: &str, condition: &str) -> SpectrumServerEmptyResult {
        let reply = self.transact(Self::gate_request(spectrum, condition));
        if let SpectrumReply::Error(s) = reply {
            Err(s)
        } else {
            Ok(())
        }
    }
    /// Ungate a spectrum.  
    ///
    /// *  name - name of the spectrum
    ///
    /// Retuns: SpectrumServerEmptyResult.
    ///
    pub fn ungate_spectrum(&self, name: &str) -> SpectrumServerEmptyResult {
        let reply = self.transact(Self::ungate_request(name));
        if let SpectrumReply::Error(s) = reply {
            Err(s)
        } else {
            Ok(())
        }
    }

    /// clear spectra
    ///
    /// *  pattern - glob pattern that describes the spectra to clear.
    /// e.g. "*" clears them all.
    ///
    /// Retuns: SpectrumServerEmptyResult.
    ///
    pub fn clear_spectra(&self, pattern: &str) -> SpectrumServerEmptyResult {
        let reply = self.transact(Self::clear_request(pattern));
        if let SpectrumReply::Error(s) = reply {
            Err(s)
        } else {
            Ok(())
        }
    }
    ///
    /// Get the contents of a spectrum.
    ///
    /// * name - name of the spectrum.
    /// * xlow, xhigh, ylow, yhigh - a rectangular region of interest in
    /// parameter coordinate space within which the data are returned.
    /// Note that only data with non-zero channel values are returned.
    ///
    /// Returns:  SpectrumServerContentsResult
    ///
    pub fn get_contents(
        &self,
        name: &str,
        xlow: f64,
        xhigh: f64,
        ylow: f64,
        yhigh: f64,
    ) -> SpectrumServerContentsResult {
        match self.transact(Self::getcontents_request(name, xlow, xhigh, ylow, yhigh)) {
            SpectrumReply::Error(s) => Err(s),
            SpectrumReply::Contents(c) => Ok(c),
            _ => Err(String::from("Unexpected reply type for get_contents")),
        }
    }
    ///
    /// Process events.
    ///
    /// *  events - vector of flat event.
    ///
    ///
    pub fn process_events(&self, e: &[parameters::Event]) -> SpectrumServerEmptyResult {
        match self.transact(Self::events_request(e)) {
            SpectrumReply::Processed => Ok(()),
            SpectrumReply::Error(s) => Err(s),
            _ => Err(String::from("processEvents -unexpected reply type")),
        }
    }
    /// Return the over/underflow statistics for a spectrum.
    ///
    /// ### Parameters:
    /// * name - the name of the spectrum to query.
    /// ### Returns:
    /// * SpectrumServerStatisticsResult
    ///     - Err has a string containing the error.
    ///     - Ok has a Statistics tuple.
    ///
    pub fn get_statistics(&self, name: &str) -> SpectrumServerStatisticsResult {
        match self.transact(SpectrumRequest::GetStats(String::from(name))) {
            SpectrumReply::Statistics(s) => Ok(s),
            SpectrumReply::Error(s) => Err(s),
            _ => Err(String::from("get_statistics - unexpected reply type")),
        }
    }
    /// Set the contents of a spectrum.
    ///
    /// ### Parameters:
    /// *  name - name of the spectrum to fill.
    /// *  contents - Contents to set the spectrum to.  Note that for each channel:
    ///     - chan_type is actually unimportant.
    ///     - x,y determine the fill coordinates.
    ///     - bin is ignored.
    ///     - value is the value to fill the channel selected by x/y.
    /// ### Returns:
    /// * SpectrumServerEmptyResult - on err, the string is the error message
    /// that describes the problem.
    ///
    /// ### Notes:
    ///  *   The target spectrum is cleared first.
    ///  *   **Important** If there's more than one x/y that maps to the same underlying bin,
    /// the last one determines the bin contents.  This is important if filling
    /// a spectrum with lower resolution than the one which created the
    /// initial set of x/y/value triplets.
    ///
    pub fn fill_spectrum(
        &self,
        name: &str,
        contents: SpectrumContents,
    ) -> SpectrumServerEmptyResult {
        let request = SpectrumRequest::SetContents {
            name: String::from(name),
            contents,
        };
        let reply = self.transact(request);
        match reply {
            SpectrumReply::Processed => Ok(()),
            SpectrumReply::Error(s) => Err(s),
            _ => Err(String::from("Unexpected reply type in fill_spectrum")),
        }
    }
    /// Get the value of a single channel of a spectrum.
    ///
    /// ### Parameters:
    /// *  name - name of the spectrum.
    /// *  xchan - xchannel number (always required).
    /// *  ychan - optional y channel, required for 2d spectra.
    ///
    ///  ### Returns:
    ///     SpectrumChannelResult - which, on Ok encapsulates the f64 value of
    ///  the requested channel.
    ///
    ///  ### Notes:
    ///   * -1 is the channel value for underflows and n+1 where n is the
    /// number of 'data' bins on that axis gets to the overflows.
    ///   *  If the bins are out of range the results are an error (checked in
    /// the server not the ndhistogram package as I'm not 100% sure what it does
    /// when presented with that case).
    ///
    pub fn get_channel_value(
        &self,
        name: &str,
        xchan: i32,
        ychan: Option<i32>,
    ) -> SpectrumChannelResult {
        let request = SpectrumRequest::GetChan {
            name: String::from(name),
            xchan,
            ychan,
        };
        match self.transact(request) {
            SpectrumReply::ChannelValue(value) => Ok(value),
            SpectrumReply::Error(s) => Err(s),
            _ => Err(String::from("Unexpected reply type in get_channel_value")),
        }
    }
    /// Set the value of a singl,e channel of a spectrum.
    ///
    /// ### Parameters:
    /// *  name - name of the spectrum.
    /// *  xchan - xchannel number (always required).
    /// *  ychan - optional y channel, required for 2d spectra.
    /// *  value - New value for the channel (f64).
    ///
    /// Returns: SpectrumServerEmptyResult.
    ///
    ///  ### Notes:
    ///   * -1 is the channel value for underflows and n+1 where n is the
    /// number of 'data' bins on that axis gets to the overflows.
    ///   *  If the bins are out of range the results are an error (checked in
    /// the server not the ndhistogram package as I'm not 100% sure what it does
    /// when presented with that case).
    ///
    pub fn set_channel_value(
        &self,
        name: &str,
        xchan: i32,
        ychan: Option<i32>,
        value: f64,
    ) -> SpectrumServerEmptyResult {
        let request = SpectrumRequest::SetChan {
            name: String::from(name),
            xchan,
            ychan,
            value,
        };
        match self.transact(request) {
            SpectrumReply::ChannelSet => Ok(()),
            SpectrumReply::Error(s) => Err(s),
            _ => Err(String::from("Unexpected reply type in set_channel_value")),
        }
    }
    ///  Attempt to apply a fold to a spectrum.  It is the server's job
    /// to verify the spectrum can be folded and that the specified condition
    /// can, in fact, be a fold.
    ///
    /// ### Parameters
    /// *    spectrum - name of the spectrum to fold
    /// *    condition - Name of the condition to use as the fold.
    ///
    /// ### Returns
    ///   SpectrumServerEmptyResult as there's no useful information
    /// returned on success:
    ///
    pub fn fold_spectrum(&self, spectrum: &str, condition: &str) -> SpectrumServerEmptyResult {
        let request = SpectrumRequest::Fold {
            spectrum_name: String::from(spectrum),
            condition_name: String::from(condition),
        };
        match self.transact(request) {
            SpectrumReply::Folded => Ok(()),
            SpectrumReply::Error(s) => Err(s),
            _ => Err(String::from("Unexpected reply type in fold_spectrum")),
        }
    }
    /// Attempt to remove a fold from a spectrum.  Note that it is not an error,
    /// but a no-op to remove a fold from a spectrum that is not folded.
    ///
    /// ### Parameters
    ///  *    spectrum - name of the spectrum to unfold.
    ///
    /// ### Returns:
    ///  *  SpectrumServerEmptyResult - nothing useful is returned on success.
    ///
    pub fn unfold_spectrum(&self, spectrum: &str) -> SpectrumServerEmptyResult {
        let request = SpectrumRequest::Unfold(String::from(spectrum));

        match self.transact(request) {
            SpectrumReply::Unfolded => Ok(()),
            SpectrumReply::Error(s) => Err(s),
            _ => Err(String::from("Unexpected reply type in unfold_spectrum")),
        }
    }
}

//--------------------------- Tests ------------------------------

#[cfg(test)]
mod spproc_tests {
    use super::*;
    use crate::conditions::*;
    use crate::parameters::*;
    use crate::trace;
    use std::matches;

    #[test]
    fn new_1() {
        let processor = SpectrumProcessor::new();
        let mut num_spec = 0;
        for (_, _) in processor.dict.iter() {
            num_spec += 1;
        }
        assert_eq!(0, num_spec);
    }
    // for most of the tests we need, not only a SpectrumProcessor
    // but a condition dict, and a parameter dict:

    struct TestObjects {
        processor: SpectrumProcessor,
        parameters: ParameterDictionary,
        conditions: ConditionDictionary,
        tracedb: trace::SharedTraceStore,
    }
    fn make_test_objs() -> TestObjects {
        TestObjects {
            processor: SpectrumProcessor::new(),
            parameters: ParameterDictionary::new(),
            conditions: ConditionDictionary::new(),
            tracedb: trace::SharedTraceStore::new(),
        }
    }
    fn make_some_params(to: &mut TestObjects) {
        for i in 0..10 {
            let name = format!("param.{}", i);
            to.parameters.add(&name).unwrap();
        }
    }
    // Spectrum creation tests:

    #[test]
    fn create1d_1() {
        let mut to = make_test_objs();
        make_some_params(&mut to);

        let reply = to.processor.process_request(
            SpectrumRequest::Create1D {
                name: String::from("test"),
                parameter: String::from("param.1"),
                axis: AxisSpecification {
                    low: 0.0,
                    high: 1024.0,
                    bins: 1024,
                },
            },
            &to.parameters,
            &mut to.conditions,
            &to.tracedb,
        );
        assert_eq!(SpectrumReply::Created, reply);
        assert!(to.processor.dict.exists("test"));
        let spc = to.processor.dict.get("test");
        assert!(spc.is_some());
        let spc = spc.unwrap().borrow();

        assert_eq!(String::from("test"), spc.get_name());
        assert_eq!(String::from("1D"), spc.get_type());
        assert_eq!(String::from("param.1"), spc.get_xparams()[0]);
        assert_eq!(0, spc.get_yparams().len());

        let x = spc.get_xaxis();
        assert!(x.is_some());
        let x = x.unwrap();
        assert_eq!(
            AxisSpecification {
                low: 0.0,
                high: 1024.0,
                bins: 1026 // under/over flow bins.
            },
            AxisSpecification {
                low: x.0,
                high: x.1,
                bins: x.2
            }
        );
        assert!(spc.get_yaxis().is_none());
        assert!(spc.get_gate().is_none());
    }
    #[test]
    fn create1d_2() {
        // bad parameter:
        let mut to = make_test_objs();
        make_some_params(&mut to);

        let reply = to.processor.process_request(
            SpectrumRequest::Create1D {
                name: String::from("test"),
                parameter: String::from("param.166"),
                axis: AxisSpecification {
                    low: 0.0,
                    high: 1024.0,
                    bins: 1024,
                },
            },
            &to.parameters,
            &mut to.conditions,
            &to.tracedb,
        );
        // Checking the error string is brittle so:

        assert!(matches!(reply, SpectrumReply::Error(_)));
    }
    #[test]
    fn create1d_3() {
        // Duplicate spectrum::

        let mut to = make_test_objs();
        make_some_params(&mut to);

        let reply = to.processor.process_request(
            SpectrumRequest::Create1D {
                name: String::from("test"),
                parameter: String::from("param.1"),
                axis: AxisSpecification {
                    low: 0.0,
                    high: 1024.0,
                    bins: 1024,
                },
            },
            &to.parameters,
            &mut to.conditions,
            &to.tracedb,
        );
        assert_eq!(SpectrumReply::Created, reply);

        let reply = to.processor.process_request(
            SpectrumRequest::Create1D {
                name: String::from("test"),
                parameter: String::from("param.1"),
                axis: AxisSpecification {
                    low: 0.0,
                    high: 1024.0,
                    bins: 1024,
                },
            },
            &to.parameters,
            &mut to.conditions,
            &to.tracedb,
        );
        assert!(matches!(reply, SpectrumReply::Error(_)));

        // spectrum is still in dict:

        assert!(to.processor.dict.exists("test"));
    }
    #[test]
    fn createmulti1_1() {
        // Success for multi1d:

        let mut to = make_test_objs();
        make_some_params(&mut to);
        let params = vec![
            String::from("param.1"),
            String::from("param.2"),
            String::from("param.7"),
        ];

        let reply = to.processor.process_request(
            SpectrumRequest::CreateMulti1D {
                name: String::from("test"),
                params: params.clone(),
                axis: AxisSpecification {
                    low: 0.0,
                    high: 1024.0,
                    bins: 1024,
                },
            },
            &to.parameters,
            &mut to.conditions,
            &to.tracedb,
        );
        assert_eq!(SpectrumReply::Created, reply);
        assert!(to.processor.dict.exists("test"));
        let spc = to.processor.dict.get("test");
        assert!(spc.is_some());
        let spc = spc.unwrap().borrow();

        assert_eq!(String::from("test"), spc.get_name());
        assert_eq!(String::from("Multi1d"), spc.get_type());
        assert_eq!(params, spc.get_xparams());
        assert_eq!(0, spc.get_yparams().len());

        let x = spc.get_xaxis();
        assert!(x.is_some());
        let x = x.unwrap();
        assert_eq!(
            AxisSpecification {
                low: 0.0,
                high: 1024.0,
                bins: 1026 // under/over flow bins.
            },
            AxisSpecification {
                low: x.0,
                high: x.1,
                bins: x.2
            }
        );
        assert!(spc.get_yaxis().is_none());
        assert!(spc.get_gate().is_none());
    }
    #[test]
    fn createmulti1_2() {
        // A Parameter does not exist:

        let mut to = make_test_objs();
        make_some_params(&mut to);
        let params = vec![
            String::from("param.1"),
            String::from("param.12"),
            String::from("param.7"),
        ];

        let reply = to.processor.process_request(
            SpectrumRequest::CreateMulti1D {
                name: String::from("test"),
                params: params.clone(),
                axis: AxisSpecification {
                    low: 0.0,
                    high: 1024.0,
                    bins: 1024,
                },
            },
            &to.parameters,
            &mut to.conditions,
            &to.tracedb,
        );
        assert!(matches!(reply, SpectrumReply::Error(_)));
    }
    #[test]
    fn createmulti_3() {
        // Duplicate spectrum:

        let mut to = make_test_objs();
        make_some_params(&mut to);
        let params = vec![
            String::from("param.1"),
            String::from("param.2"),
            String::from("param.7"),
        ];

        let reply = to.processor.process_request(
            SpectrumRequest::CreateMulti1D {
                name: String::from("test"),
                params: params.clone(),
                axis: AxisSpecification {
                    low: 0.0,
                    high: 1024.0,
                    bins: 1024,
                },
            },
            &to.parameters,
            &mut to.conditions,
            &to.tracedb,
        );
        assert_eq!(SpectrumReply::Created, reply);

        let reply = to.processor.process_request(
            SpectrumRequest::CreateMulti1D {
                name: String::from("test"),
                params: params.clone(),
                axis: AxisSpecification {
                    low: 0.0,
                    high: 1024.0,
                    bins: 1024,
                },
            },
            &to.parameters,
            &mut to.conditions,
            &to.tracedb,
        );
        assert!(matches!(reply, SpectrumReply::Error(_)));

        assert!(to.processor.dict.exists("test"));
    }
    #[test]
    fn createmult2_1() {
        // Successfully create a multi-2:

        let mut to = make_test_objs();
        make_some_params(&mut to);
        let params = vec![
            String::from("param.1"),
            String::from("param.2"),
            String::from("param.7"),
        ];
        let reply = to.processor.process_request(
            SpectrumRequest::CreateMulti2D {
                name: String::from("test"),
                params: params.clone(),
                xaxis: AxisSpecification {
                    low: 0.0,
                    high: 1024.0,
                    bins: 1024,
                },
                yaxis: AxisSpecification {
                    low: -512.0,
                    high: 512.0,
                    bins: 1024,
                },
            },
            &to.parameters,
            &mut to.conditions,
            &to.tracedb,
        );
        assert_eq!(SpectrumReply::Created, reply);
        assert!(to.processor.dict.exists("test"));
        let spc = to.processor.dict.get("test");
        assert!(spc.is_some());
        let spc = spc.unwrap().borrow();

        assert_eq!(String::from("test"), spc.get_name());
        assert_eq!(String::from("Multi2d"), spc.get_type());
        assert_eq!(params, spc.get_xparams());
        assert_eq!(0, spc.get_yparams().len());

        let x = spc.get_xaxis();
        assert!(x.is_some());
        let x = x.unwrap();
        assert_eq!(
            AxisSpecification {
                low: 0.0,
                high: 1024.0,
                bins: 1026 // under/over flow bins.
            },
            AxisSpecification {
                low: x.0,
                high: x.1,
                bins: x.2
            }
        );
        let y = spc.get_yaxis();
        assert!(y.is_some());
        let y = y.unwrap();
        assert_eq!(
            AxisSpecification {
                low: -512.0,
                high: 512.0,
                bins: 1026
            },
            AxisSpecification {
                low: y.0,
                high: y.1,
                bins: y.2
            }
        );
        assert!(spc.get_gate().is_none());
    }
    #[test]
    fn creatmult2_2() {
        // invalid parametr:

        let mut to = make_test_objs();
        make_some_params(&mut to);
        let params = vec![
            String::from("param.1"),
            String::from("param.2"),
            String::from("param.71"),
        ];
        let reply = to.processor.process_request(
            SpectrumRequest::CreateMulti2D {
                name: String::from("test"),
                params: params.clone(),
                xaxis: AxisSpecification {
                    low: 0.0,
                    high: 1024.0,
                    bins: 1024,
                },
                yaxis: AxisSpecification {
                    low: -512.0,
                    high: 512.0,
                    bins: 1024,
                },
            },
            &to.parameters,
            &mut to.conditions,
            &to.tracedb,
        );
        assert!(matches!(reply, SpectrumReply::Error(_)));
    }
    #[test]
    fn createmult2_3() {
        // duplicate spectrum:

        let mut to = make_test_objs();
        make_some_params(&mut to);
        let params = vec![
            String::from("param.1"),
            String::from("param.2"),
            String::from("param.7"),
        ];
        let reply = to.processor.process_request(
            SpectrumRequest::CreateMulti2D {
                name: String::from("test"),
                params: params.clone(),
                xaxis: AxisSpecification {
                    low: 0.0,
                    high: 1024.0,
                    bins: 1024,
                },
                yaxis: AxisSpecification {
                    low: -512.0,
                    high: 512.0,
                    bins: 1024,
                },
            },
            &to.parameters,
            &mut to.conditions,
            &to.tracedb,
        );
        assert_eq!(SpectrumReply::Created, reply);
        let reply = to.processor.process_request(
            SpectrumRequest::CreateMulti2D {
                name: String::from("test"),
                params: params.clone(),
                xaxis: AxisSpecification {
                    low: 0.0,
                    high: 1024.0,
                    bins: 1024,
                },
                yaxis: AxisSpecification {
                    low: -512.0,
                    high: 512.0,
                    bins: 1024,
                },
            },
            &to.parameters,
            &mut to.conditions,
            &to.tracedb,
        );
        assert!(matches!(reply, SpectrumReply::Error(_)));

        assert!(to.processor.dict.exists("test"));
    }
    #[test]
    fn createpgamma_1() {
        let mut to = make_test_objs();
        make_some_params(&mut to);
        let xparams = vec![
            String::from("param.0"),
            String::from("param.2"),
            String::from("param.4"),
            String::from("param.6"),
        ];
        let yparams = vec![
            String::from("param.1"),
            String::from("param.3"),
            String::from("param.5"),
            String::from("param.7"),
        ];
        let reply = to.processor.process_request(
            SpectrumRequest::CreatePGamma {
                name: String::from("test"),
                xparams: xparams.clone(),
                yparams: yparams.clone(),
                xaxis: AxisSpecification {
                    low: 0.0,
                    high: 4096.0,
                    bins: 512,
                },
                yaxis: AxisSpecification {
                    low: -1.0,
                    high: 1.0,
                    bins: 100,
                },
            },
            &to.parameters,
            &mut to.conditions,
            &to.tracedb,
        );
        assert_eq!(SpectrumReply::Created, reply);
        assert!(to.processor.dict.exists("test"));
        let spc = to.processor.dict.get("test");
        assert!(spc.is_some());
        let spc = spc.unwrap().borrow(); // Ref to spectrum (readonly)
        assert_eq!(String::from("test"), spc.get_name());
        assert_eq!(String::from("PGamma"), spc.get_type());
        assert_eq!(xparams, spc.get_xparams());
        assert_eq!(yparams, spc.get_yparams());
        let x = spc.get_xaxis().expect("Missing x axis");
        assert_eq!(
            AxisSpecification {
                low: 0.0,
                high: 4096.0,
                bins: 514
            },
            AxisSpecification {
                low: x.0,
                high: x.1,
                bins: x.2
            }
        );
        let y = spc.get_yaxis().expect("Missing y axis");
        assert_eq!(
            AxisSpecification {
                low: -1.0,
                high: 1.0,
                bins: 102,
            },
            AxisSpecification {
                low: y.0,
                high: y.1,
                bins: y.2
            }
        );
        assert!(spc.get_gate().is_none());
    }
    #[test]
    fn createpgamma_2() {
        // An x parameter is bad:

        let mut to = make_test_objs();
        make_some_params(&mut to);
        let xparams = vec![
            String::from("param.0"),
            String::from("param.2"),
            String::from("param.10"), // bad.
            String::from("param.6"),
        ];
        let yparams = vec![
            String::from("param.1"),
            String::from("param.3"),
            String::from("param.5"),
            String::from("param.7"),
        ];
        let reply = to.processor.process_request(
            SpectrumRequest::CreatePGamma {
                name: String::from("test"),
                xparams: xparams.clone(),
                yparams: yparams.clone(),
                xaxis: AxisSpecification {
                    low: 0.0,
                    high: 4096.0,
                    bins: 512,
                },
                yaxis: AxisSpecification {
                    low: -1.0,
                    high: 1.0,
                    bins: 100,
                },
            },
            &to.parameters,
            &mut to.conditions,
            &to.tracedb,
        );
        // maybe is more Rusty than the earlier efforts.
        assert!(matches!(reply, SpectrumReply::Error(_)));
    }
    #[test]
    fn createpgamma_3() {
        let mut to = make_test_objs();
        make_some_params(&mut to);

        // bad y parameter.
        let xparams = vec![
            String::from("param.0"),
            String::from("param.2"),
            String::from("param.4"),
            String::from("param.6"),
        ];
        let yparams = vec![
            String::from("param.11"), // bad.
            String::from("param.3"),
            String::from("param.5"),
            String::from("param.7"),
        ];
        let reply = to.processor.process_request(
            SpectrumRequest::CreatePGamma {
                name: String::from("test"),
                xparams: xparams.clone(),
                yparams: yparams.clone(),
                xaxis: AxisSpecification {
                    low: 0.0,
                    high: 4096.0,
                    bins: 512,
                },
                yaxis: AxisSpecification {
                    low: -1.0,
                    high: 1.0,
                    bins: 100,
                },
            },
            &to.parameters,
            &mut to.conditions,
            &to.tracedb,
        );
        assert!(matches!(reply, SpectrumReply::Error(_)));
    }
    #[test]
    fn createpgamma_4() {
        // Duplicate spectrum:

        let mut to = make_test_objs();
        make_some_params(&mut to);
        let xparams = vec![
            String::from("param.0"),
            String::from("param.2"),
            String::from("param.4"),
            String::from("param.6"),
        ];
        let yparams = vec![
            String::from("param.1"),
            String::from("param.3"),
            String::from("param.5"),
            String::from("param.7"),
        ];
        let reply = to.processor.process_request(
            SpectrumRequest::CreatePGamma {
                name: String::from("test"),
                xparams: xparams.clone(),
                yparams: yparams.clone(),
                xaxis: AxisSpecification {
                    low: 0.0,
                    high: 4096.0,
                    bins: 512,
                },
                yaxis: AxisSpecification {
                    low: -1.0,
                    high: 1.0,
                    bins: 100,
                },
            },
            &to.parameters,
            &mut to.conditions,
            &to.tracedb,
        );
        assert_eq!(SpectrumReply::Created, reply);
        let reply = to.processor.process_request(
            SpectrumRequest::CreatePGamma {
                name: String::from("test"),
                xparams: xparams.clone(),
                yparams: yparams.clone(),
                xaxis: AxisSpecification {
                    low: 0.0,
                    high: 4096.0,
                    bins: 512,
                },
                yaxis: AxisSpecification {
                    low: -1.0,
                    high: 1.0,
                    bins: 100,
                },
            },
            &to.parameters,
            &mut to.conditions,
            &to.tracedb,
        );
        assert!(matches!(reply, SpectrumReply::Error(_)));
    }
    #[test]
    fn crsummary_1() {
        let mut to = make_test_objs();
        make_some_params(&mut to);
        let params = vec![
            String::from("param.1"),
            String::from("param.2"),
            String::from("param.4"),
            String::from("param.8"),
        ];
        let reply = to.processor.process_request(
            SpectrumRequest::CreateSummary {
                name: String::from("test"),
                params: params.clone(),
                yaxis: AxisSpecification {
                    low: 0.0,
                    high: 1.0,
                    bins: 100,
                },
            },
            &to.parameters,
            &mut to.conditions,
            &to.tracedb,
        );
        assert_eq!(SpectrumReply::Created, reply);
        assert!(to.processor.dict.exists("test"));

        let spec = to
            .processor
            .dict
            .get("test")
            .expect("Missing summary spectrum")
            .borrow();
        assert_eq!(String::from("test"), spec.get_name());
        assert_eq!(String::from("Summary"), spec.get_type());
        assert_eq!(params, spec.get_xparams());
        assert_eq!(0, spec.get_yparams().len());
        assert!(spec.get_xaxis().is_some());
        let x = spec.get_xaxis().expect("Missing x axis");
        assert_eq!(
            AxisSpecification {
                low: 0.0,
                high: 4.0,
                bins: 6
            },
            AxisSpecification {
                low: x.0,
                high: x.1,
                bins: x.2
            }
        );
        let y = spec.get_yaxis().expect("Missing y axis ");
        assert_eq!(
            AxisSpecification {
                low: 0.0,
                high: 1.0,
                bins: 102,
            },
            AxisSpecification {
                low: y.0,
                high: y.1,
                bins: y.2
            }
        );
        assert!(spec.get_gate().is_none());
    }
    #[test]
    fn crsummary_2() {
        // bad parameter name:

        let mut to = make_test_objs();
        make_some_params(&mut to);
        let params = vec![
            String::from("param.1"),
            String::from("param.2"),
            String::from("param.14"), // bad
            String::from("param.8"),
        ];
        let reply = to.processor.process_request(
            SpectrumRequest::CreateSummary {
                name: String::from("test"),
                params: params.clone(),
                yaxis: AxisSpecification {
                    low: 0.0,
                    high: 1.0,
                    bins: 100,
                },
            },
            &to.parameters,
            &mut to.conditions,
            &to.tracedb,
        );
        assert!(matches!(reply, SpectrumReply::Error(_)));
    }
    #[test]
    fn crsummary_3() {
        // duplicate spectrum:

        let mut to = make_test_objs();
        make_some_params(&mut to);
        let params = vec![
            String::from("param.1"),
            String::from("param.2"),
            String::from("param.4"),
            String::from("param.8"),
        ];
        let reply = to.processor.process_request(
            SpectrumRequest::CreateSummary {
                name: String::from("test"),
                params: params.clone(),
                yaxis: AxisSpecification {
                    low: 0.0,
                    high: 1.0,
                    bins: 100,
                },
            },
            &to.parameters,
            &mut to.conditions,
            &to.tracedb,
        );
        assert_eq!(SpectrumReply::Created, reply);
        let reply = to.processor.process_request(
            SpectrumRequest::CreateSummary {
                name: String::from("test"),
                params: params.clone(),
                yaxis: AxisSpecification {
                    low: 0.0,
                    high: 1.0,
                    bins: 100,
                },
            },
            &to.parameters,
            &mut to.conditions,
            &to.tracedb,
        );
        assert!(matches!(reply, SpectrumReply::Error(_)));
    }
    #[test]
    fn cr2d_1() {
        let mut to = make_test_objs();
        make_some_params(&mut to);
        let reply = to.processor.process_request(
            SpectrumRequest::Create2D {
                name: String::from("test"),
                xparam: String::from("param.5"),
                yparam: String::from("param.7"),
                xaxis: AxisSpecification {
                    low: -10.0,
                    high: 10.0,
                    bins: 100,
                },
                yaxis: AxisSpecification {
                    low: 0.0,
                    high: 1024.0,
                    bins: 256,
                },
            },
            &to.parameters,
            &mut to.conditions,
            &to.tracedb,
        );
        assert_eq!(SpectrumReply::Created, reply);
        let spec = to
            .processor
            .dict
            .get("test")
            .expect("Missing spectru")
            .borrow();

        assert_eq!(String::from("test"), spec.get_name());
        assert_eq!(String::from("2D"), spec.get_type());
        let xp = spec.get_xparams();
        assert_eq!(1, xp.len());
        assert_eq!(String::from("param.5"), xp[0]);
        let yp = spec.get_yparams();
        assert_eq!(1, yp.len());
        assert_eq!(String::from("param.7"), yp[0]);

        let x = spec.get_xaxis().expect("Missing x axis");
        assert_eq!(
            AxisSpecification {
                low: -10.0,
                high: 10.0,
                bins: 102
            },
            AxisSpecification {
                low: x.0,
                high: x.1,
                bins: x.2
            }
        );
        let y = spec.get_yaxis().expect("Missing y axis");
        assert_eq!(
            AxisSpecification {
                low: 0.0,
                high: 1024.0,
                bins: 258
            },
            AxisSpecification {
                low: y.0,
                high: y.1,
                bins: y.2
            }
        );
        assert!(spec.get_gate().is_none());
    }
    #[test]
    fn cr2d_2() {
        // invalid x parameter.

        let mut to = make_test_objs();
        make_some_params(&mut to);
        let reply = to.processor.process_request(
            SpectrumRequest::Create2D {
                name: String::from("test"),
                xparam: String::from("param.15"),
                yparam: String::from("param.7"),
                xaxis: AxisSpecification {
                    low: -10.0,
                    high: 10.0,
                    bins: 100,
                },
                yaxis: AxisSpecification {
                    low: 0.0,
                    high: 1024.0,
                    bins: 256,
                },
            },
            &to.parameters,
            &mut to.conditions,
            &to.tracedb,
        );
        assert!(matches!(reply, SpectrumReply::Error(_)));
    }
    #[test]
    fn cr2d_3() {
        // invalid y parameter;

        let mut to = make_test_objs();
        make_some_params(&mut to);
        let reply = to.processor.process_request(
            SpectrumRequest::Create2D {
                name: String::from("test"),
                xparam: String::from("param.5"),
                yparam: String::from("param.17"),
                xaxis: AxisSpecification {
                    low: -10.0,
                    high: 10.0,
                    bins: 100,
                },
                yaxis: AxisSpecification {
                    low: 0.0,
                    high: 1024.0,
                    bins: 256,
                },
            },
            &to.parameters,
            &mut to.conditions,
            &to.tracedb,
        );
        assert!(matches!(reply, SpectrumReply::Error(_)));
    }
    #[test]
    fn cr2d_4() {
        // duplicate spectrum:
        let mut to = make_test_objs();
        make_some_params(&mut to);
        let reply = to.processor.process_request(
            SpectrumRequest::Create2D {
                name: String::from("test"),
                xparam: String::from("param.5"),
                yparam: String::from("param.7"),
                xaxis: AxisSpecification {
                    low: -10.0,
                    high: 10.0,
                    bins: 100,
                },
                yaxis: AxisSpecification {
                    low: 0.0,
                    high: 1024.0,
                    bins: 256,
                },
            },
            &to.parameters,
            &mut to.conditions,
            &to.tracedb,
        );
        assert_eq!(SpectrumReply::Created, reply);
        let reply = to.processor.process_request(
            SpectrumRequest::Create2D {
                name: String::from("test"),
                xparam: String::from("param.5"),
                yparam: String::from("param.7"),
                xaxis: AxisSpecification {
                    low: -10.0,
                    high: 10.0,
                    bins: 100,
                },
                yaxis: AxisSpecification {
                    low: 0.0,
                    high: 1024.0,
                    bins: 256,
                },
            },
            &to.parameters,
            &mut to.conditions,
            &to.tracedb,
        );
        assert!(matches!(reply, SpectrumReply::Error(_)));
    }
    #[test]
    fn cr2dsum_1() {
        let mut to = make_test_objs();
        make_some_params(&mut to);
        let xpars = vec![
            String::from("param.0"),
            String::from("param.2"),
            String::from("param.4"),
            String::from("param.6"),
            String::from("param.7"),
        ];
        let ypars = vec![
            String::from("param.1"),
            String::from("param.3"),
            String::from("param.5"),
            String::from("param.7"),
            String::from("param.9"),
        ];

        let reply = to.processor.process_request(
            SpectrumRequest::Create2DSum {
                name: String::from("test"),
                xparams: xpars.clone(),
                yparams: ypars.clone(),
                xaxis: AxisSpecification {
                    low: -1.0,
                    high: 1.0,
                    bins: 512,
                },
                yaxis: AxisSpecification {
                    low: 0.0,
                    high: 4096.0,
                    bins: 512,
                },
            },
            &to.parameters,
            &mut to.conditions,
            &to.tracedb,
        );
        assert_eq!(SpectrumReply::Created, reply);

        let spec = to
            .processor
            .dict
            .get("test")
            .expect("Could not find spectrum")
            .borrow();
        assert_eq!(String::from("test"), spec.get_name());
        assert_eq!(String::from("2DSum"), spec.get_type());
        assert_eq!(xpars, spec.get_xparams());
        assert_eq!(ypars, spec.get_yparams());
        assert!(spec.get_gate().is_none());
        let x = spec.get_xaxis().expect("Missing x axis");
        assert_eq!(
            AxisSpecification {
                low: -1.0,
                high: 1.0,
                bins: 514,
            },
            AxisSpecification {
                low: x.0,
                high: x.1,
                bins: x.2
            }
        );
        let y = spec.get_yaxis().expect("Missing y axis");
        assert_eq!(
            AxisSpecification {
                low: 0.0,
                high: 4096.0,
                bins: 514,
            },
            AxisSpecification {
                low: y.0,
                high: y.1,
                bins: y.2
            }
        );
    }
    #[test]
    fn cr2dsum_2() {
        // bad x parameter:

        let mut to = make_test_objs();
        make_some_params(&mut to);
        let xpars = vec![
            String::from("param.0"),
            String::from("param.2"),
            String::from("param.4"),
            String::from("param.16"),
            String::from("param.7"),
        ];
        let ypars = vec![
            String::from("param.1"),
            String::from("param.3"),
            String::from("param.5"),
            String::from("param.7"),
            String::from("param.9"),
        ];

        let reply = to.processor.process_request(
            SpectrumRequest::Create2DSum {
                name: String::from("test"),
                xparams: xpars.clone(),
                yparams: ypars.clone(),
                xaxis: AxisSpecification {
                    low: -1.0,
                    high: 1.0,
                    bins: 512,
                },
                yaxis: AxisSpecification {
                    low: 0.0,
                    high: 4096.0,
                    bins: 512,
                },
            },
            &to.parameters,
            &mut to.conditions,
            &to.tracedb,
        );
        assert!(matches!(reply, SpectrumReply::Error(_)));
    }
    #[test]
    fn cr2dsum_3() {
        // bad y parameter:

        let mut to = make_test_objs();
        make_some_params(&mut to);
        let xpars = vec![
            String::from("param.0"),
            String::from("param.2"),
            String::from("param.4"),
            String::from("param.6"),
            String::from("param.7"),
        ];
        let ypars = vec![
            String::from("param.11"),
            String::from("param.3"),
            String::from("param.5"),
            String::from("param.7"),
            String::from("param.9"),
        ];

        let reply = to.processor.process_request(
            SpectrumRequest::Create2DSum {
                name: String::from("test"),
                xparams: xpars.clone(),
                yparams: ypars.clone(),
                xaxis: AxisSpecification {
                    low: -1.0,
                    high: 1.0,
                    bins: 512,
                },
                yaxis: AxisSpecification {
                    low: 0.0,
                    high: 4096.0,
                    bins: 512,
                },
            },
            &to.parameters,
            &mut to.conditions,
            &to.tracedb,
        );
        assert!(matches!(reply, SpectrumReply::Error(_)));
    }
    #[test]
    fn cr2dsum_4() {
        // duplicate spectrum:

        let mut to = make_test_objs();
        make_some_params(&mut to);
        let xpars = vec![
            String::from("param.0"),
            String::from("param.2"),
            String::from("param.4"),
            String::from("param.6"),
            String::from("param.7"),
        ];
        let ypars = vec![
            String::from("param.1"),
            String::from("param.3"),
            String::from("param.5"),
            String::from("param.7"),
            String::from("param.9"),
        ];

        let reply = to.processor.process_request(
            SpectrumRequest::Create2DSum {
                name: String::from("test"),
                xparams: xpars.clone(),
                yparams: ypars.clone(),
                xaxis: AxisSpecification {
                    low: -1.0,
                    high: 1.0,
                    bins: 512,
                },
                yaxis: AxisSpecification {
                    low: 0.0,
                    high: 4096.0,
                    bins: 512,
                },
            },
            &to.parameters,
            &mut to.conditions,
            &to.tracedb,
        );
        assert_eq!(SpectrumReply::Created, reply);
        let reply = to.processor.process_request(
            SpectrumRequest::Create2DSum {
                name: String::from("test"),
                xparams: xpars.clone(),
                yparams: ypars.clone(),
                xaxis: AxisSpecification {
                    low: -1.0,
                    high: 1.0,
                    bins: 512,
                },
                yaxis: AxisSpecification {
                    low: 0.0,
                    high: 4096.0,
                    bins: 512,
                },
            },
            &to.parameters,
            &mut to.conditions,
            &to.tracedb,
        );
        assert!(matches!(reply, SpectrumReply::Error(_)));
    }
    #[test]
    fn del_1() {
        // delete an existing spectrum:

        let mut to = make_test_objs();
        make_some_params(&mut to);

        let reply = to.processor.process_request(
            SpectrumRequest::Create1D {
                name: String::from("test"),
                parameter: String::from("param.1"),
                axis: AxisSpecification {
                    low: 0.0,
                    high: 1024.0,
                    bins: 1024,
                },
            },
            &to.parameters,
            &mut to.conditions,
            &to.tracedb,
        );
        assert_eq!(SpectrumReply::Created, reply);

        let reply = to.processor.process_request(
            SpectrumRequest::Delete(String::from("test")),
            &to.parameters,
            &mut to.conditions,
            &to.tracedb,
        );
        assert_eq!(SpectrumReply::Deleted, reply);
        assert!(!to.processor.dict.exists("test"));
    }
    #[test]
    fn del_2() {
        // the right one is deleted:

        // delete an existing spectrum:

        let mut to = make_test_objs();
        make_some_params(&mut to);

        for i in 0..10 {
            let name = format!("test.{}", i);
            let pname = format!("param.{}", i);
            let reply = to.processor.process_request(
                SpectrumRequest::Create1D {
                    name,
                    parameter: pname,
                    axis: AxisSpecification {
                        low: 0.0,
                        high: 1024.0,
                        bins: 1024,
                    },
                },
                &to.parameters,
                &mut to.conditions,
                &to.tracedb,
            );
            assert_eq!(SpectrumReply::Created, reply);
        }

        let reply = to.processor.process_request(
            SpectrumRequest::Delete(String::from("test.5")),
            &to.parameters,
            &mut to.conditions,
            &to.tracedb,
        );
        assert_eq!(SpectrumReply::Deleted, reply);
        assert!(!to.processor.dict.exists("test.5"));
    }
    #[test]
    fn del_3() {
        // Delete nonexisting is an error:

        let mut to = make_test_objs();
        make_some_params(&mut to);

        for i in 0..10 {
            let name = format!("test.{}", i);
            let pname = format!("param.{}", i);
            let reply = to.processor.process_request(
                SpectrumRequest::Create1D {
                    name,
                    parameter: pname,
                    axis: AxisSpecification {
                        low: 0.0,
                        high: 1024.0,
                        bins: 1024,
                    },
                },
                &to.parameters,
                &mut to.conditions,
                &to.tracedb,
            );
            assert_eq!(SpectrumReply::Created, reply);
        }
        let reply = to.processor.process_request(
            SpectrumRequest::Delete(String::from("param.1")),
            &to.parameters,
            &mut to.conditions,
            &to.tracedb,
        );
        assert!(matches!(reply, SpectrumReply::Error(_)));
    }
    #[test]
    fn clear_1() {
        // Put some data in a histogram then clear it

        let mut to = make_test_objs();
        make_some_params(&mut to);

        for i in 0..10 {
            let name = format!("test.{}", i);
            let pname = format!("param.{}", i);
            let reply = to.processor.process_request(
                SpectrumRequest::Create1D {
                    name,
                    parameter: pname,
                    axis: AxisSpecification {
                        low: 0.0,
                        high: 1024.0,
                        bins: 1024,
                    },
                },
                &to.parameters,
                &mut to.conditions,
                &to.tracedb,
            );
            assert_eq!(SpectrumReply::Created, reply);
        }
        let spec = to.processor.dict.get("test.1").expect("Missing spectrum");
        let h = spec
            .borrow()
            .get_histogram_1d()
            .expect("Not 1d but should be");
        h.borrow_mut().fill(&100.0);
        h.borrow_mut().fill(&110.0);

        // good enough for now I suspect clear them all.

        let reply = to.processor.process_request(
            SpectrumRequest::Clear(String::from("*")),
            &to.parameters,
            &mut to.conditions,
            &to.tracedb,
        );
        assert_eq!(SpectrumReply::Cleared, reply);
        let mut sum = 0.0;
        for c in h.borrow().iter() {
            sum += c.value.get();
        }
        assert_eq!(0.0, sum);
    }
    #[test]
    fn clear_2() {
        // pattern selectivity:
        let mut to = make_test_objs();
        make_some_params(&mut to);

        for i in 0..10 {
            let name = format!("test.{}", i);
            let pname = format!("param.{}", i);
            let reply = to.processor.process_request(
                SpectrumRequest::Create1D {
                    name,
                    parameter: pname,
                    axis: AxisSpecification {
                        low: 0.0,
                        high: 1024.0,
                        bins: 1024,
                    },
                },
                &to.parameters,
                &mut to.conditions,
                &to.tracedb,
            );
            assert_eq!(SpectrumReply::Created, reply);
        }
        let spec = to.processor.dict.get("test.1").expect("Missing spectrum");
        let h = spec
            .borrow()
            .get_histogram_1d()
            .expect("Not 1d but should be");
        h.borrow_mut().fill(&100.0);
        h.borrow_mut().fill(&110.0);

        // Clear the 'wrong' one:

        let reply = to.processor.process_request(
            SpectrumRequest::Clear(String::from("test.2")),
            &to.parameters,
            &mut to.conditions,
            &to.tracedb,
        );
        assert_eq!(SpectrumReply::Cleared, reply);
        let mut sum = 0.0;
        for c in h.borrow().iter() {
            sum += c.value.get();
        }
        assert_eq!(2.0, sum); // did not clear.

        // clear the right one:

        let reply = to.processor.process_request(
            SpectrumRequest::Clear(String::from("test.1")),
            &to.parameters,
            &mut to.conditions,
            &to.tracedb,
        );
        assert_eq!(SpectrumReply::Cleared, reply);
        let mut sum = 0.0;
        for c in h.borrow().iter() {
            sum += c.value.get();
        }
        assert_eq!(0.0, sum);
    }
    #[test]
    fn list_1() {
        // list all spectra.

        let mut to = make_test_objs();
        make_some_params(&mut to);

        for i in 0..10 {
            let name = format!("test.{}", i);
            let pname = format!("param.{}", i);
            let reply = to.processor.process_request(
                SpectrumRequest::Create1D {
                    name,
                    parameter: pname,
                    axis: AxisSpecification {
                        low: 0.0,
                        high: 1024.0,
                        bins: 1024,
                    },
                },
                &to.parameters,
                &mut to.conditions,
                &to.tracedb,
            );
            assert_eq!(SpectrumReply::Created, reply);
        }

        let reply = to.processor.process_request(
            SpectrumRequest::List(String::from("*")),
            &to.parameters,
            &mut to.conditions,
            &to.tracedb,
        );

        if let SpectrumReply::Listing(mut l) = reply {
            assert_eq!(10, l.len());

            // There's no ordering so order by name:
            l.sort_by(|a, b| a.name.cmp(&b.name));

            // /The listing comes in an arbitrary order so:

            for (i, item) in l.iter().enumerate() {
                let name = format!("test.{}", i);
                let pname = format!("param.{}", i);

                assert_eq!(name, item.name);
                assert_eq!(String::from("1D"), item.type_name);
                assert_eq!(vec![pname], item.xparams);
                assert_eq!(0, item.yparams.len());
                assert!(item.yaxis.is_none());

                assert_eq!(
                    AxisSpecification {
                        low: 0.0,
                        high: 1024.0,
                        bins: 1026,
                    },
                    item.xaxis.expect("No x axis")
                );
                assert!(item.gate.is_none());
                assert!(item.fold.is_none());
            }
        } else {
            panic!("listing failed");
        }
    }
    #[test]
    fn list_2() {
        let mut to = make_test_objs();
        make_some_params(&mut to);

        for i in 0..10 {
            let name = format!("test.{}", i);
            let pname = format!("param.{}", i);
            let reply = to.processor.process_request(
                SpectrumRequest::Create1D {
                    name,
                    parameter: pname,
                    axis: AxisSpecification {
                        low: 0.0,
                        high: 1024.0,
                        bins: 1024,
                    },
                },
                &to.parameters,
                &mut to.conditions,
                &to.tracedb,
            );
            assert_eq!(SpectrumReply::Created, reply);
        }

        let reply = to.processor.process_request(
            SpectrumRequest::List(String::from("test.9")),
            &to.parameters,
            &mut to.conditions,
            &to.tracedb,
        );
        if let SpectrumReply::Listing(l) = reply {
            assert_eq!(1, l.len());
            // Just check the name as we know the rest is ok from
            // list_1:

            assert_eq!(String::from("test.9"), l[0].name);
        } else {
            panic!("Listing failed");
        }
    }

    // For our gate test we need some conditions:

    fn make_some_gates(cd: &mut ConditionDictionary) {
        for i in 0..10 {
            let name = format!("cond.{}", i);
            cd.insert(name, Rc::new(RefCell::new(Box::new(conditions::True {}))));
        }
    }
    #[test]
    fn gate_1() {
        let mut to = make_test_objs();
        make_some_params(&mut to);
        make_some_gates(&mut to.conditions);

        let reply = to.processor.process_request(
            SpectrumRequest::Create1D {
                name: String::from("test"),
                parameter: String::from("param.1"),
                axis: AxisSpecification {
                    low: 0.0,
                    high: 1024.0,
                    bins: 1024,
                },
            },
            &to.parameters,
            &mut to.conditions,
            &to.tracedb,
        );
        assert_eq!(SpectrumReply::Created, reply);

        let reply = to.processor.process_request(
            SpectrumRequest::Gate {
                spectrum: String::from("test"),
                gate: String::from("cond.5"),
            },
            &to.parameters,
            &mut to.conditions,
            &to.tracedb,
        );
        assert_eq!(SpectrumReply::Gated, reply);

        let reply = to.processor.process_request(
            SpectrumRequest::List(String::from("*")),
            &to.parameters,
            &mut to.conditions,
            &to.tracedb,
        );
        if let SpectrumReply::Listing(l) = reply {
            assert_eq!(1, l.len());
            assert_eq!(
                String::from("cond.5"),
                l[0].clone().gate.expect("Missing gate")
            );
        } else {
            panic!("Listing failed");
        }
    }
    #[test]
    fn gate_2() {
        // No such condition:
        let mut to = make_test_objs();
        make_some_params(&mut to);
        make_some_gates(&mut to.conditions);

        let reply = to.processor.process_request(
            SpectrumRequest::Create1D {
                name: String::from("test"),
                parameter: String::from("param.1"),
                axis: AxisSpecification {
                    low: 0.0,
                    high: 1024.0,
                    bins: 1024,
                },
            },
            &to.parameters,
            &mut to.conditions,
            &to.tracedb,
        );
        assert_eq!(SpectrumReply::Created, reply);

        let reply = to.processor.process_request(
            SpectrumRequest::Gate {
                spectrum: String::from("test"),
                gate: String::from("kond.5"),
            },
            &to.parameters,
            &mut to.conditions,
            &to.tracedb,
        );
        assert!(matches!(reply, SpectrumReply::Error(_)));
    }
    #[test]
    fn gate_3() {
        // no such spectrum:

        let mut to = make_test_objs();
        make_some_params(&mut to);
        make_some_gates(&mut to.conditions);
        let reply = to.processor.process_request(
            SpectrumRequest::Gate {
                spectrum: String::from("test"),
                gate: String::from("cond.5"),
            },
            &to.parameters,
            &mut to.conditions,
            &to.tracedb,
        );
        assert!(matches!(reply, SpectrumReply::Error(_)));
    }

    #[test]
    fn ungate_1() {
        // Good ungate:

        let mut to = make_test_objs();
        make_some_params(&mut to);
        make_some_gates(&mut to.conditions);

        let reply = to.processor.process_request(
            SpectrumRequest::Create1D {
                name: String::from("test"),
                parameter: String::from("param.1"),
                axis: AxisSpecification {
                    low: 0.0,
                    high: 1024.0,
                    bins: 1024,
                },
            },
            &to.parameters,
            &mut to.conditions,
            &to.tracedb,
        );
        assert_eq!(SpectrumReply::Created, reply);

        let reply = to.processor.process_request(
            SpectrumRequest::Gate {
                spectrum: String::from("test"),
                gate: String::from("cond.5"),
            },
            &to.parameters,
            &mut to.conditions,
            &to.tracedb,
        );
        assert_eq!(SpectrumReply::Gated, reply);

        let reply = to.processor.process_request(
            SpectrumRequest::Ungate(String::from("test")),
            &to.parameters,
            &mut to.conditions,
            &to.tracedb,
        );
        assert_eq!(SpectrumReply::Ungated, reply);

        let reply = to.processor.process_request(
            SpectrumRequest::List(String::from("test")),
            &to.parameters,
            &mut to.conditions,
            &to.tracedb,
        );
        assert!(if let SpectrumReply::Listing(l) = reply {
            assert_eq!(1, l.len());
            assert!(l[0].gate.is_none());
            true
        } else {
            false
        });
    }
    #[test]
    fn ungate_2() {
        // no such spectrum

        let mut to = make_test_objs();
        make_some_params(&mut to);
        make_some_gates(&mut to.conditions);

        let reply = to.processor.process_request(
            SpectrumRequest::Ungate(String::from("test")),
            &to.parameters,
            &mut to.conditions,
            &to.tracedb,
        );
        assert!(matches!(reply, SpectrumReply::Error(_)));
    }
    #[test]
    fn events_1() {
        // Increment some spectra via an event:

        let mut to = make_test_objs();
        make_some_params(&mut to);

        for i in 0..10 {
            let name = format!("spec.{}", i);
            let par = format!("param.{}", i);
            let reply = to.processor.process_request(
                SpectrumRequest::Create1D {
                    name,
                    parameter: par,
                    axis: AxisSpecification {
                        low: 0.0,
                        high: 1024.0,
                        bins: 1024,
                    },
                },
                &to.parameters,
                &mut to.conditions,
                &to.tracedb,
            );
            assert_eq!(SpectrumReply::Created, reply);
        }
        // Make some events and fill some (not all) of the spectra:

        let id1 = to.parameters.lookup("param.5").unwrap().get_id();
        let id2 = to.parameters.lookup("param.7").unwrap().get_id();

        let events = vec![
            vec![
                EventParameter::new(id1, 512.0),
                EventParameter::new(id2, 700.0),
            ],
            vec![
                EventParameter::new(id1, 512.0),
                EventParameter::new(id2, 700.0),
            ],
            vec![
                EventParameter::new(id1, 512.0),
                EventParameter::new(id2, 700.0),
            ],
            vec![
                EventParameter::new(id1, 512.0),
                EventParameter::new(id2, 700.0),
            ],
            vec![
                EventParameter::new(id1, 512.0),
                EventParameter::new(id2, 700.0),
            ],
        ];

        let reply = to.processor.process_request(
            SpectrumRequest::Events(events),
            &to.parameters,
            &mut to.conditions,
            &to.tracedb,
        );
        assert_eq!(SpectrumReply::Processed, reply);
        let with_counts = vec![
            (String::from("spec.5"), 512.0),
            (String::from("spec.7"), 700.0),
        ];
        let no_counts = vec![
            String::from("spec.0"),
            String::from("spec.1"),
            String::from("spec.2"),
            String::from("spec.3"),
            String::from("spec.4"),
            String::from("spec.6"),
            String::from("spec.8"),
            String::from("spec.9"),
        ];
        // These should havve counts in the indicated channels:

        for (name, chan) in with_counts {
            let spec = to.processor.dict.get(&name).unwrap().borrow();
            for ch in spec.get_histogram_1d().unwrap().borrow().iter() {
                let d = ch.value.get();
                if d != 0.0 {
                    assert_eq!(5.0, d);
                    if let BinInterval::Bin { start, end: _end } = ch.bin {
                        assert_eq!(chan, start);
                    } else {
                        panic!("Under or overflow counts in histogram");
                    }
                }
            }
        }
        // these should have no counts.
        for name in no_counts {
            let spec = to.processor.dict.get(&name).unwrap().borrow();
            for ch in spec.get_histogram_1d().unwrap().borrow().iter() {
                assert_eq!(0.0, ch.value.get());
            }
        }
    }
    #[test]
    fn contents_1() {
        // Process some events as in events_1, get the
        // contents of the spectra...
        // should be one channel entry for each of the
        // two histograms with data and non for those with none

        let mut to = make_test_objs();
        make_some_params(&mut to);

        for i in 0..10 {
            let name = format!("spec.{}", i);
            let par = format!("param.{}", i);
            let reply = to.processor.process_request(
                SpectrumRequest::Create1D {
                    name,
                    parameter: par,
                    axis: AxisSpecification {
                        low: 0.0,
                        high: 1024.0,
                        bins: 1024,
                    },
                },
                &to.parameters,
                &mut to.conditions,
                &to.tracedb,
            );
            assert_eq!(SpectrumReply::Created, reply);
        }
        // Make some evnts and fill some (not all) of the spectra:

        let id1 = to.parameters.lookup("param.5").unwrap().get_id();
        let id2 = to.parameters.lookup("param.7").unwrap().get_id();

        let events = vec![
            vec![
                EventParameter::new(id1, 512.0),
                EventParameter::new(id2, 700.0),
            ],
            vec![
                EventParameter::new(id1, 512.0),
                EventParameter::new(id2, 700.0),
            ],
            vec![
                EventParameter::new(id1, 512.0),
                EventParameter::new(id2, 700.0),
            ],
            vec![
                EventParameter::new(id1, 512.0),
                EventParameter::new(id2, 700.0),
            ],
            vec![
                EventParameter::new(id1, 512.0),
                EventParameter::new(id2, 700.0),
            ],
        ];

        let reply = to.processor.process_request(
            SpectrumRequest::Events(events),
            &to.parameters,
            &mut to.conditions,
            &to.tracedb,
        );
        assert_eq!(SpectrumReply::Processed, reply);
        let with_counts = vec![
            (String::from("spec.5"), 512.0),
            (String::from("spec.7"), 700.0),
        ];
        let no_counts = vec![
            String::from("spec.0"),
            String::from("spec.1"),
            String::from("spec.2"),
            String::from("spec.3"),
            String::from("spec.4"),
            String::from("spec.6"),
            String::from("spec.8"),
            String::from("spec.9"),
        ];
        // we'll ask for the entire ROI:
        for (name, chan) in with_counts {
            let reply = to.processor.process_request(
                SpectrumRequest::GetContents {
                    name,
                    xlow: 0.0,
                    xhigh: 1024.0,
                    ylow: 0.0,
                    yhigh: 0.0,
                },
                &to.parameters,
                &mut to.conditions,
                &to.tracedb,
            );
            assert!(if let SpectrumReply::Contents(sc) = reply {
                assert_eq!(1, sc.len());
                assert_eq!(ChannelType::Bin, sc[0].chan_type);
                assert_eq!(chan, sc[0].x);
                assert_eq!(5.0, sc[0].value);
                true
            } else {
                false
            });
        }
        // Nobody else should have counts:

        for name in no_counts {
            let reply = to.processor.process_request(
                SpectrumRequest::GetContents {
                    name,
                    xlow: 0.0,
                    xhigh: 1024.0,
                    ylow: 0.0,
                    yhigh: 0.0,
                },
                &to.parameters,
                &mut to.conditions,
                &to.tracedb,
            );
            assert!(if let SpectrumReply::Contents(sc) = reply {
                assert_eq!(0, sc.len());
                true
            } else {
                false
            });
        }
    }
    #[test]
    fn contents_2() {
        // Ask with ROI outside of where counts are:

        let mut to = make_test_objs();
        make_some_params(&mut to);

        for i in 0..10 {
            let name = format!("spec.{}", i);
            let par = format!("param.{}", i);
            let reply = to.processor.process_request(
                SpectrumRequest::Create1D {
                    name,
                    parameter: par,
                    axis: AxisSpecification {
                        low: 0.0,
                        high: 1024.0,
                        bins: 1024,
                    },
                },
                &to.parameters,
                &mut to.conditions,
                &to.tracedb,
            );
            assert_eq!(SpectrumReply::Created, reply);
        }
        // Make some evnts and fill some (not all) of the spectra:

        let id1 = to.parameters.lookup("param.5").unwrap().get_id();
        let id2 = to.parameters.lookup("param.7").unwrap().get_id();

        let events = vec![
            vec![
                EventParameter::new(id1, 512.0),
                EventParameter::new(id2, 700.0),
            ],
            vec![
                EventParameter::new(id1, 512.0),
                EventParameter::new(id2, 700.0),
            ],
            vec![
                EventParameter::new(id1, 512.0),
                EventParameter::new(id2, 700.0),
            ],
            vec![
                EventParameter::new(id1, 512.0),
                EventParameter::new(id2, 700.0),
            ],
            vec![
                EventParameter::new(id1, 512.0),
                EventParameter::new(id2, 700.0),
            ],
        ];

        let reply = to.processor.process_request(
            SpectrumRequest::Events(events),
            &to.parameters,
            &mut to.conditions,
            &to.tracedb,
        );
        assert_eq!(SpectrumReply::Processed, reply);

        let reply = to.processor.process_request(
            SpectrumRequest::GetContents {
                name: String::from("spec.5"),
                xlow: 0.0,
                xhigh: 200.0,
                ylow: 0.0,
                yhigh: 0.0,
            },
            &to.parameters,
            &mut to.conditions,
            &to.tracedb,
        );
        assert!(if let SpectrumReply::Contents(sc) = reply {
            assert_eq!(0, sc.len());
            true
        } else {
            false
        });
    }
    #[test]
    fn events_2() {
        // Events for a 2-d histogram:

        let mut to = make_test_objs();
        make_some_params(&mut to);

        let reply = to.processor.process_request(
            SpectrumRequest::Create2D {
                name: String::from("test"),
                xparam: String::from("param.5"),
                yparam: String::from("param.7"),
                xaxis: AxisSpecification {
                    low: 0.0,
                    high: 1024.0,
                    bins: 1024,
                },
                yaxis: AxisSpecification {
                    low: 0.0,
                    high: 1024.0,
                    bins: 1024,
                },
            },
            &to.parameters,
            &mut to.conditions,
            &to.tracedb,
        );
        assert_eq!(SpectrumReply::Created, reply);

        // Make and process events that will fill (512.0, 700.0):

        let id1 = to.parameters.lookup("param.5").unwrap().get_id();
        let id2 = to.parameters.lookup("param.7").unwrap().get_id();

        let events = vec![
            vec![
                EventParameter::new(id1, 512.0),
                EventParameter::new(id2, 700.0),
            ],
            vec![
                EventParameter::new(id1, 512.0),
                EventParameter::new(id2, 700.0),
            ],
            vec![
                EventParameter::new(id1, 512.0),
                EventParameter::new(id2, 700.0),
            ],
            vec![
                EventParameter::new(id1, 512.0),
                EventParameter::new(id2, 700.0),
            ],
            vec![
                EventParameter::new(id1, 512.0),
                EventParameter::new(id2, 700.0),
            ],
        ];

        let reply = to.processor.process_request(
            SpectrumRequest::Events(events),
            &to.parameters,
            &mut to.conditions,
            &to.tracedb,
        );
        assert_eq!(SpectrumReply::Processed, reply);

        // Contents over the whole spectrum should only have 5
        // counts in channel 512.0, 700.0

        let reply = to.processor.process_request(
            SpectrumRequest::GetContents {
                name: String::from("test"),
                xlow: 0.0,
                xhigh: 1024.0,
                ylow: 0.0,
                yhigh: 1024.0,
            },
            &to.parameters,
            &mut to.conditions,
            &to.tracedb,
        );
        assert!(if let SpectrumReply::Contents(l) = reply {
            assert_eq!(1, l.len());
            assert_eq!(ChannelType::Bin, l[0].chan_type);
            assert_eq!(5.0, l[0].value);
            assert_eq!(512.0, l[0].x);
            assert_eq!(700.0, l[0].y);
            true
        } else {
            false
        });
    }
    #[test]
    fn contents_3() {
        // 2d ROI checking:

        let mut to = make_test_objs();
        make_some_params(&mut to);

        let reply = to.processor.process_request(
            SpectrumRequest::Create2D {
                name: String::from("test"),
                xparam: String::from("param.5"),
                yparam: String::from("param.7"),
                xaxis: AxisSpecification {
                    low: 0.0,
                    high: 1024.0,
                    bins: 1024,
                },
                yaxis: AxisSpecification {
                    low: 0.0,
                    high: 1024.0,
                    bins: 1024,
                },
            },
            &to.parameters,
            &mut to.conditions,
            &to.tracedb,
        );
        assert_eq!(SpectrumReply::Created, reply);

        // Make and process events that will fill (512.0, 700.0):

        let id1 = to.parameters.lookup("param.5").unwrap().get_id();
        let id2 = to.parameters.lookup("param.7").unwrap().get_id();

        let events = vec![
            vec![
                EventParameter::new(id1, 512.0),
                EventParameter::new(id2, 700.0),
            ],
            vec![
                EventParameter::new(id1, 512.0),
                EventParameter::new(id2, 700.0),
            ],
            vec![
                EventParameter::new(id1, 512.0),
                EventParameter::new(id2, 700.0),
            ],
            vec![
                EventParameter::new(id1, 512.0),
                EventParameter::new(id2, 700.0),
            ],
            vec![
                EventParameter::new(id1, 512.0),
                EventParameter::new(id2, 700.0),
            ],
        ];

        let reply = to.processor.process_request(
            SpectrumRequest::Events(events),
            &to.parameters,
            &mut to.conditions,
            &to.tracedb,
        );
        assert_eq!(SpectrumReply::Processed, reply);

        // Contents over the whole spectrum should only have 5
        // counts in channel 512.0, 700.0

        let reply = to.processor.process_request(
            SpectrumRequest::GetContents {
                name: String::from("test"),
                xlow: 0.0,
                xhigh: 1024.0,
                ylow: 100.0,
                yhigh: 300.0, // Too small for ROI.
            },
            &to.parameters,
            &mut to.conditions,
            &to.tracedb,
        );
        assert!(if let SpectrumReply::Contents(l) = reply {
            assert_eq!(0, l.len());
            true
        } else {
            false
        });
        let reply = to.processor.process_request(
            SpectrumRequest::GetContents {
                name: String::from("test"),
                xlow: 0.0,
                xhigh: 1024.0,
                ylow: 720.0, // Too large for ROI
                yhigh: 1024.0,
            },
            &to.parameters,
            &mut to.conditions,
            &to.tracedb,
        );
        assert!(if let SpectrumReply::Contents(l) = reply {
            assert_eq!(0, l.len());
            true
        } else {
            false
        });

        let reply = to.processor.process_request(
            SpectrumRequest::GetContents {
                name: String::from("test"),
                xlow: 0.0,
                xhigh: 200.0, // Small for ROI
                ylow: 0.0,
                yhigh: 1024.0,
            },
            &to.parameters,
            &mut to.conditions,
            &to.tracedb,
        );
        assert!(if let SpectrumReply::Contents(l) = reply {
            assert_eq!(0, l.len());
            true
        } else {
            false
        });
        let reply = to.processor.process_request(
            SpectrumRequest::GetContents {
                name: String::from("test"),
                xlow: 600.0, // too big for ROI.
                xhigh: 1024.0,
                ylow: 0.0,
                yhigh: 1024.0,
            },
            &to.parameters,
            &mut to.conditions,
            &to.tracedb,
        );
        assert!(if let SpectrumReply::Contents(l) = reply {
            assert_eq!(0, l.len());
            true
        } else {
            false
        });
    }
    #[test]
<<<<<<< HEAD
    fn is1d_1() {
        // It is a oned

        let mut to = make_test_objs();
        make_some_params(&mut to);
        let reply = to.processor.process_request(
            SpectrumRequest::Create1D {
                name: String::from("test"),
                parameter: String::from("param.1"),
                axis: AxisSpecification {
                    low: 0.0,
                    high: 1024.0,
                    bins: 1024,
                },
            },
            &to.parameters,
            &mut to.conditions,
            &to.tracedb,
        );
        assert_eq!(SpectrumReply::Created, reply);

        match to.processor.process_request(
            SpectrumRequest::Is1D(String::from("test")),
            &to.parameters,
            &mut to.conditions,
            &to.tracedb,
        ) {
            SpectrumReply::Flag(b) => assert!(b),
            _ => panic!("Should have gotten Flag(true)"),
        }
    }
    #[test]
    fn is1d_2() {
        // it is not a oned

        let mut to = make_test_objs();
        make_some_params(&mut to);
        let reply = to.processor.process_request(
            SpectrumRequest::Create2D {
                name: String::from("test"),
                xparam: String::from("param.1"),
                yparam: String::from("param.2"),
                xaxis: AxisSpecification {
                    low: 0.0,
                    high: 1024.0,
                    bins: 1024,
                },
                yaxis: AxisSpecification {
                    low: 0.0,
                    high: 1024.0,
                    bins: 1024,
                },
            },
            &to.parameters,
            &mut to.conditions,
            &to.tracedb,
        );
        assert_eq!(SpectrumReply::Created, reply);

        match to.processor.process_request(
            SpectrumRequest::Is1D(String::from("test")),
            &to.parameters,
            &mut to.conditions,
            &to.tracedb,
        ) {
            SpectrumReply::Flag(b) => assert!(!b),
            _ => panic!("Should have gotten Flag(false)"),
        }
    }
    #[test]
    fn is1d_3() {
        // does not exist.
        let mut to = make_test_objs();
        let reply = to.processor.process_request(
            SpectrumRequest::Is1D(String::from("junk")),
            &to.parameters,
            &mut to.conditions,
            &to.tracedb,
        );
        assert!(matches!(reply, SpectrumReply::Error(_)));
    }
    #[test]
=======
>>>>>>> 1bb34128
    fn specstats_1() {
        // Get the statistics from a spectrum.
        // Note the statistics functions themselves are tested in
        // spectrum/mod.rs so we only check that the right
        // things get returned

        let mut to = make_test_objs();
        make_some_params(&mut to);

        let reply = to.processor.process_request(
            SpectrumRequest::Create2D {
                name: String::from("test"),
                xparam: String::from("param.5"),
                yparam: String::from("param.7"),
                xaxis: AxisSpecification {
                    low: 0.0,
                    high: 1024.0,
                    bins: 1024,
                },
                yaxis: AxisSpecification {
                    low: 0.0,
                    high: 1024.0,
                    bins: 1024,
                },
            },
            &to.parameters,
            &mut to.conditions,
            &to.tracedb,
        );
        assert_eq!(SpectrumReply::Created, reply);

        let reply = to.processor.process_request(
            SpectrumRequest::GetStats(String::from("test")),
            &to.parameters,
            &mut to.conditions,
            &to.tracedb,
        );
        assert!(if let SpectrumReply::Statistics(s) = reply {
            assert_eq!((0, 0, 0, 0), s);
            true
        } else {
            false
        });
        // IF we use the wrong name:

        assert!(matches!(
            to.processor.process_request(
                SpectrumRequest::GetStats(String::from("none")),
                &to.parameters,
                &mut to.conditions,
                &to.tracedb
            ),
            SpectrumReply::Error(_)
        ));
    }
    #[test]
    fn load_1() {
        // Load 1d spectrum contents:

        let mut to = make_test_objs();
        make_some_params(&mut to);

        let reply = to.processor.process_request(
            SpectrumRequest::Create1D {
                name: String::from("test"),
                parameter: String::from("param.1"),
                axis: AxisSpecification {
                    low: 0.0,
                    high: 1024.0,
                    bins: 1024,
                },
            },
            &to.parameters,
            &mut to.conditions,
            &to.tracedb,
        );
        assert_eq!(SpectrumReply::Created, reply);

        // Load the spectrum up with some data:

        let req = SpectrumRequest::SetContents {
            name: String::from("test"),
            contents: vec![
                Channel {
                    chan_type: ChannelType::Bin,
                    x: 0.0,
                    y: 0.0,
                    bin: 1,
                    value: 1.0,
                },
                Channel {
                    chan_type: ChannelType::Bin,
                    x: 10.0,
                    y: 0.0,
                    bin: 10,
                    value: 12.0,
                },
            ],
        };

        let reply =
            to.processor
                .process_request(req, &to.parameters, &mut to.conditions, &to.tracedb);
        assert_eq!(SpectrumReply::Processed, reply);

        // See if the contents match:

        let reply = to.processor.process_request(
            SpectrumRequest::GetContents {
                name: String::from("test"),
                xlow: 0.0,
                xhigh: 1024.0,
                ylow: 0.0,
                yhigh: 0.0,
            },
            &to.parameters,
            &mut to.conditions,
            &to.tracedb,
        );

        assert!(if let SpectrumReply::Contents(c) = reply {
            assert_eq!(2, c.len());
            //There's an assumption stuff comes out in order:
            assert_eq!(0.0, c[0].x);
            assert_eq!(1.0, c[0].value);

            assert_eq!(10.0, c[1].x);
            assert_eq!(12.0, c[1].value);
            true
        } else {
            false
        });
    }
    #[test]
    fn load_2() {
        // Load a 2d spectrum.

        let mut to = make_test_objs();
        make_some_params(&mut to);

        let reply = to.processor.process_request(
            SpectrumRequest::Create2D {
                name: String::from("test"),
                xparam: String::from("param.1"),
                yparam: String::from("param.2"),
                xaxis: AxisSpecification {
                    low: 0.0,
                    high: 1024.0,
                    bins: 512,
                },
                yaxis: AxisSpecification {
                    low: 0.0,
                    high: 1024.0,
                    bins: 512,
                },
            },
            &to.parameters,
            &mut to.conditions,
            &to.tracedb,
        );
        assert_eq!(SpectrumReply::Created, reply);

        // Load up some data:

        let reply = to.processor.process_request(
            SpectrumRequest::SetContents {
                name: String::from("test"),
                contents: vec![
                    Channel {
                        chan_type: ChannelType::Bin,
                        x: 10.0,
                        y: 10.0,
                        bin: 102,
                        value: 15.0,
                    },
                    Channel {
                        chan_type: ChannelType::Bin,
                        x: 20.0,
                        y: 26.0, // Note bin granularity means we only get even y.
                        bin: 502,
                        value: 172.0,
                    },
                ],
            },
            &to.parameters,
            &mut to.conditions,
            &to.tracedb,
        );
        assert_eq!(SpectrumReply::Processed, reply);

        let reply = to.processor.process_request(
            SpectrumRequest::GetContents {
                name: String::from("test"),
                xlow: 0.0,
                xhigh: 1024.0,
                ylow: 0.0,
                yhigh: 1024.0,
            },
            &to.parameters,
            &mut to.conditions,
            &to.tracedb,
        );

        assert!(if let SpectrumReply::Contents(c) = reply {
            assert_eq!(2, c.len());

            // assume some ordering to the iteration:

            assert_eq!(10.0, c[0].x);
            assert_eq!(10.0, c[0].y);
            assert_eq!(15.0, c[0].value);

            assert_eq!(20.0, c[1].x);
            assert_eq!(26.0, c[1].y);
            assert_eq!(172.0, c[1].value);
            true
        } else {
            false
        });
    }
    #[test]
    fn load_3() {
        // Summary spectra are wonky enough they deserve their own test:

        let mut to = make_test_objs();
        make_some_params(&mut to);

        let reply = to.processor.process_request(
            SpectrumRequest::CreateSummary {
                name: String::from("test"),
                params: vec![
                    String::from("param.1"), // x = 0.0,
                    String::from("param.2"), // x = 1.0,
                    String::from("param.3"), // x = 2.0,
                    String::from("param.4"), // x = 3.0
                ],
                yaxis: AxisSpecification {
                    low: 0.0,
                    high: 1024.0,
                    bins: 1024,
                },
            },
            &to.parameters,
            &mut to.conditions,
            &to.tracedb,
        );
        assert_eq!(SpectrumReply::Created, reply);

        let reply = to.processor.process_request(
            SpectrumRequest::SetContents {
                name: String::from("test"),
                contents: vec![
                    Channel {
                        chan_type: ChannelType::Bin,
                        x: 0.0, // param.1
                        y: 12.0,
                        bin: 0, // ignored
                        value: 1.0,
                    },
                    Channel {
                        chan_type: ChannelType::Bin,
                        x: 1.0, // param.2
                        y: 100.0,
                        bin: 0,
                        value: 2.0,
                    },
                    Channel {
                        chan_type: ChannelType::Bin,
                        x: 2.0, // param.3
                        y: 200.0,
                        bin: 0,
                        value: 128.0,
                    },
                    Channel {
                        chan_type: ChannelType::Bin,
                        x: 3.0, // param.4
                        y: 250.0,
                        bin: 0,
                        value: 100.0,
                    },
                ],
            },
            &to.parameters,
            &mut to.conditions,
            &to.tracedb,
        );
        assert_eq!(SpectrumReply::Processed, reply);

        let reply = to.processor.process_request(
            SpectrumRequest::GetContents {
                name: String::from("test"),
                xlow: 0.0,
                xhigh: 4.0,
                ylow: 0.0,
                yhigh: 1024.0,
            },
            &to.parameters,
            &mut to.conditions,
            &to.tracedb,
        );
        assert!(if let SpectrumReply::Contents(c) = reply {
            assert_eq!(4, c.len());
            true
        } else {
            false
        });
    }
    #[test]
    fn getchan1_1() {
        // Get channel from 1d spectrum -  in range.
        let mut to = make_test_objs();
        make_some_params(&mut to);
        let reply = to.processor.process_request(
            SpectrumRequest::Create1D {
                name: String::from("test"),
                parameter: String::from("param.1"),
                axis: AxisSpecification {
                    low: 0.0,
                    high: 1024.0,
                    bins: 1024,
                },
            },
            &to.parameters,
            &mut to.conditions,
            &to.tracedb,
        );
        assert_eq!(SpectrumReply::Created, reply);

        // Put a value in bin 512 (exclusive of 0 which is the underflow):
        // Block so that the borrow is given back:
        {
            let spc = to.processor.dict.get("test").unwrap().borrow();

            spc.get_histogram_1d()
                .unwrap()
                .borrow_mut()
                .value_at_index_mut(512)
                .unwrap()
                .fill_with(1234.0);
        }

        // Now ask for the value of bin 512:

        let reply = to.processor.process_request(
            SpectrumRequest::GetChan {
                name: String::from("test"),
                xchan: 511,
                ychan: None,
            },
            &to.parameters,
            &mut to.conditions,
            &to.tracedb,
        );
        assert_eq!(SpectrumReply::ChannelValue(1234.0), reply);
    }
    #[test]
    fn getchan1_2() {
        // get channel from 1d spectrum - index too small.
        let mut to = make_test_objs();
        make_some_params(&mut to);
        let reply = to.processor.process_request(
            SpectrumRequest::Create1D {
                name: String::from("test"),
                parameter: String::from("param.1"),
                axis: AxisSpecification {
                    low: 0.0,
                    high: 1024.0,
                    bins: 1024,
                },
            },
            &to.parameters,
            &mut to.conditions,
            &to.tracedb,
        );
        assert_eq!(SpectrumReply::Created, reply);

        let reply = to.processor.process_request(
            SpectrumRequest::GetChan {
                name: String::from("test"),
                xchan: -2, // -1 is underflow.
                ychan: None,
            },
            &to.parameters,
            &mut to.conditions,
            &to.tracedb,
        );
        assert!(matches!(reply, SpectrumReply::Error(_)));
    }
    #[test]
    fn getchan1_3() {
        // get channel from 1d spectum index too big.
        let mut to = make_test_objs();
        make_some_params(&mut to);
        let reply = to.processor.process_request(
            SpectrumRequest::Create1D {
                name: String::from("test"),
                parameter: String::from("param.1"),
                axis: AxisSpecification {
                    low: 0.0,
                    high: 1024.0,
                    bins: 1024,
                },
            },
            &to.parameters,
            &mut to.conditions,
            &to.tracedb,
        );
        assert_eq!(SpectrumReply::Created, reply);

        let reply = to.processor.process_request(
            SpectrumRequest::GetChan {
                name: String::from("test"),
                xchan: 1026, // 1025 is overflows.
                ychan: None,
            },
            &to.parameters,
            &mut to.conditions,
            &to.tracedb,
        );
        assert!(matches!(reply, SpectrumReply::Error(_)));
    }
    #[test]
    fn getchan1_4() {
        // Get undeflow channel
        let mut to = make_test_objs();
        make_some_params(&mut to);
        let reply = to.processor.process_request(
            SpectrumRequest::Create1D {
                name: String::from("test"),
                parameter: String::from("param.1"),
                axis: AxisSpecification {
                    low: 0.0,
                    high: 1024.0,
                    bins: 1024,
                },
            },
            &to.parameters,
            &mut to.conditions,
            &to.tracedb,
        );
        assert_eq!(SpectrumReply::Created, reply);
        // We do this in a block to drop the borrow at the end
        // otherwise I don't think the processor can then borrow
        // the spectrum to give us the value.
        {
            let spc = to.processor.dict.get("test").unwrap().borrow();

            spc.get_histogram_1d()
                .unwrap()
                .borrow_mut()
                .value_at_index_mut(0) // underflow channel
                .unwrap()
                .fill_with(1234.0);
        }
        let reply = to.processor.process_request(
            SpectrumRequest::GetChan {
                name: String::from("test"),
                xchan: -1, // underflow channel.
                ychan: None,
            },
            &to.parameters,
            &mut to.conditions,
            &to.tracedb,
        );

        assert_eq!(SpectrumReply::ChannelValue(1234.0), reply);
    }
    #[test]
    fn getchan1_5() {
        // Get overflow channel.
        let mut to = make_test_objs();
        make_some_params(&mut to);
        let reply = to.processor.process_request(
            SpectrumRequest::Create1D {
                name: String::from("test"),
                parameter: String::from("param.1"),
                axis: AxisSpecification {
                    low: 0.0,
                    high: 1024.0,
                    bins: 1024,
                },
            },
            &to.parameters,
            &mut to.conditions,
            &to.tracedb,
        );
        assert_eq!(SpectrumReply::Created, reply);

        // We do this in a block to drop the borrow at the end
        // otherwise I don't think the processor can then borrow
        // the spectrum to give us the value.
        {
            let spc = to.processor.dict.get("test").unwrap().borrow();

            spc.get_histogram_1d()
                .unwrap()
                .borrow_mut()
                .value_at_index_mut(1025) // overflow channel
                .unwrap()
                .fill_with(1234.0);
        }
        let reply = to.processor.process_request(
            SpectrumRequest::GetChan {
                name: String::from("test"),
                xchan: 1024, // underflow channel.
                ychan: None,
            },
            &to.parameters,
            &mut to.conditions,
            &to.tracedb,
        );

        assert_eq!(SpectrumReply::ChannelValue(1234.0), reply);
    }
    #[test]
    fn getchan2_1() {
        // X/Y in range.

        let mut to = make_test_objs();
        make_some_params(&mut to);
        let reply = to.processor.process_request(
            SpectrumRequest::Create2D {
                name: String::from("test"),
                xparam: String::from("param.1"),
                yparam: String::from("param.2"),
                xaxis: AxisSpecification {
                    low: 0.0,
                    high: 1024.0,
                    bins: 512,
                },
                yaxis: AxisSpecification {
                    low: 0.0,
                    high: 1024.0,
                    bins: 512,
                },
            },
            &to.parameters,
            &mut to.conditions,
            &to.tracedb,
        );
        assert_eq!(SpectrumReply::Created, reply);
        // increment 512.0, 512.0 (bin 256, 256)
        // in a block so the borrow is released
        {
            let spc = to.processor.dict.get("test").unwrap().borrow();
            spc.get_histogram_2d()
                .unwrap()
                .borrow_mut()
                .fill(&(512.0, 512.0));
        }
        let reply = to.processor.process_request(
            SpectrumRequest::GetChan {
                name: String::from("test"),
                xchan: 256,
                ychan: Some(256),
            },
            &to.parameters,
            &mut to.conditions,
            &to.tracedb,
        );
        assert_eq!(SpectrumReply::ChannelValue(1.0), reply);
    }
    #[test]
    fn getchan2_2() {
        // x too small
        let mut to = make_test_objs();
        make_some_params(&mut to);
        let reply = to.processor.process_request(
            SpectrumRequest::Create2D {
                name: String::from("test"),
                xparam: String::from("param.1"),
                yparam: String::from("param.2"),
                xaxis: AxisSpecification {
                    low: 0.0,
                    high: 1024.0,
                    bins: 512,
                },
                yaxis: AxisSpecification {
                    low: 0.0,
                    high: 1024.0,
                    bins: 512,
                },
            },
            &to.parameters,
            &mut to.conditions,
            &to.tracedb,
        );
        assert_eq!(SpectrumReply::Created, reply);

        // Set bin 256+256*514 - to 1234.0 - that's 255,255 in external
        // bin coords:

        let reply = to.processor.process_request(
            SpectrumRequest::GetChan {
                name: String::from("test"),
                xchan: -2, // -1 is underflow.
                ychan: Some(255),
            },
            &to.parameters,
            &mut to.conditions,
            &to.tracedb,
        );
        assert!(matches!(reply, SpectrumReply::Error(_)));
    }
    #[test]
    fn getchan2_3() {
        // x too big.
        let mut to = make_test_objs();
        make_some_params(&mut to);
        let reply = to.processor.process_request(
            SpectrumRequest::Create2D {
                name: String::from("test"),
                xparam: String::from("param.1"),
                yparam: String::from("param.2"),
                xaxis: AxisSpecification {
                    low: 0.0,
                    high: 1024.0,
                    bins: 512,
                },
                yaxis: AxisSpecification {
                    low: 0.0,
                    high: 1024.0,
                    bins: 512,
                },
            },
            &to.parameters,
            &mut to.conditions,
            &to.tracedb,
        );
        assert_eq!(SpectrumReply::Created, reply);

        let reply = to.processor.process_request(
            SpectrumRequest::GetChan {
                name: String::from("test"),
                xchan: 513,
                ychan: Some(0), // 512 is overflow.
            },
            &to.parameters,
            &mut to.conditions,
            &to.tracedb,
        );
        assert!(matches!(reply, SpectrumReply::Error(_)));
    }
    #[test]
    fn getchan2_4() {
        // y too small.
        let mut to = make_test_objs();
        make_some_params(&mut to);
        let reply = to.processor.process_request(
            SpectrumRequest::Create2D {
                name: String::from("test"),
                xparam: String::from("param.1"),
                yparam: String::from("param.2"),
                xaxis: AxisSpecification {
                    low: 0.0,
                    high: 1024.0,
                    bins: 512,
                },
                yaxis: AxisSpecification {
                    low: 0.0,
                    high: 1024.0,
                    bins: 512,
                },
            },
            &to.parameters,
            &mut to.conditions,
            &to.tracedb,
        );
        assert_eq!(SpectrumReply::Created, reply);

        let reply = to.processor.process_request(
            SpectrumRequest::GetChan {
                name: String::from("test"),
                xchan: 512,
                ychan: Some(-2),
            },
            &to.parameters,
            &mut to.conditions,
            &to.tracedb,
        );
        assert!(matches!(reply, SpectrumReply::Error(_)));
    }
    #[test]
    fn getchan2_5() {
        // y too big.
        let mut to = make_test_objs();
        make_some_params(&mut to);
        let reply = to.processor.process_request(
            SpectrumRequest::Create2D {
                name: String::from("test"),
                xparam: String::from("param.1"),
                yparam: String::from("param.2"),
                xaxis: AxisSpecification {
                    low: 0.0,
                    high: 1024.0,
                    bins: 512,
                },
                yaxis: AxisSpecification {
                    low: 0.0,
                    high: 1024.0,
                    bins: 512,
                },
            },
            &to.parameters,
            &mut to.conditions,
            &to.tracedb,
        );
        assert_eq!(SpectrumReply::Created, reply);

        let reply = to.processor.process_request(
            SpectrumRequest::GetChan {
                name: String::from("test"),
                xchan: 0,
                ychan: Some(513),
            },
            &to.parameters,
            &mut to.conditions,
            &to.tracedb,
        );
        assert!(matches!(reply, SpectrumReply::Error(_)));
    }
    #[test]
    fn getchan2_6() {
        // an x underflow
        let mut to = make_test_objs();
        make_some_params(&mut to);
        let reply = to.processor.process_request(
            SpectrumRequest::Create2D {
                name: String::from("test"),
                xparam: String::from("param.1"),
                yparam: String::from("param.2"),
                xaxis: AxisSpecification {
                    low: 0.0,
                    high: 1024.0,
                    bins: 512,
                },
                yaxis: AxisSpecification {
                    low: 0.0,
                    high: 1024.0,
                    bins: 512,
                },
            },
            &to.parameters,
            &mut to.conditions,
            &to.tracedb,
        );
        assert_eq!(SpectrumReply::Created, reply);

        // increment coordinate (-1.0, 512.0) that's an x underflow
        // on the 256 line.

        {
            let spc = to.processor.dict.get("test").unwrap().borrow();
            spc.get_histogram_2d()
                .unwrap()
                .borrow_mut()
                .fill(&(-1.0, 512.0));
        }
        let reply = to.processor.process_request(
            SpectrumRequest::GetChan {
                name: String::from("test"),
                xchan: -1,
                ychan: Some(256),
            },
            &to.parameters,
            &mut to.conditions,
            &to.tracedb,
        );

        assert_eq!(SpectrumReply::ChannelValue(1.0), reply);
    }
    #[test]
    fn getchan2_7() {
        // an x overflow
        let mut to = make_test_objs();
        make_some_params(&mut to);
        let reply = to.processor.process_request(
            SpectrumRequest::Create2D {
                name: String::from("test"),
                xparam: String::from("param.1"),
                yparam: String::from("param.2"),
                xaxis: AxisSpecification {
                    low: 0.0,
                    high: 1024.0,
                    bins: 512,
                },
                yaxis: AxisSpecification {
                    low: 0.0,
                    high: 1024.0,
                    bins: 512,
                },
            },
            &to.parameters,
            &mut to.conditions,
            &to.tracedb,
        );
        assert_eq!(SpectrumReply::Created, reply);

        // Set increment x channel at coordinate 1025.0 and y 512.0  that should
        // be an overflow an the y bin 256
        {
            let spc = to.processor.dict.get("test").unwrap().borrow();
            spc.get_histogram_2d()
                .unwrap()
                .borrow_mut()
                .fill(&(1025.0, 512.0));
        }
        let reply = to.processor.process_request(
            SpectrumRequest::GetChan {
                name: String::from("test"),
                xchan: 512,
                ychan: Some(256),
            },
            &to.parameters,
            &mut to.conditions,
            &to.tracedb,
        );
        assert_eq!(SpectrumReply::ChannelValue(1.0), reply);
    }
    #[test]
    fn getchan2_8() {
        // a y underflow
        let mut to = make_test_objs();
        make_some_params(&mut to);
        let reply = to.processor.process_request(
            SpectrumRequest::Create2D {
                name: String::from("test"),
                xparam: String::from("param.1"),
                yparam: String::from("param.2"),
                xaxis: AxisSpecification {
                    low: 0.0,
                    high: 1024.0,
                    bins: 512,
                },
                yaxis: AxisSpecification {
                    low: 0.0,
                    high: 1024.0,
                    bins: 512,
                },
            },
            &to.parameters,
            &mut to.conditions,
            &to.tracedb,
        );
        assert_eq!(SpectrumReply::Created, reply);

        // Y underflow:  set coordinate 512.0, -2.0  that's
        // bin (256, -1) in our coords for underflow

        {
            let spc = to.processor.dict.get("test").unwrap().borrow();
            spc.get_histogram_2d()
                .unwrap()
                .borrow_mut()
                .fill(&(512.0, -2.0));
        }

        let reply = to.processor.process_request(
            SpectrumRequest::GetChan {
                name: String::from("test"),
                xchan: 256,
                ychan: Some(-1),
            },
            &to.parameters,
            &mut to.conditions,
            &to.tracedb,
        );
        assert_eq!(SpectrumReply::ChannelValue(1.0), reply);
    }
    #[test]
    fn getchan2_9() {
        // a y overflow.
        let mut to = make_test_objs();
        make_some_params(&mut to);
        let reply = to.processor.process_request(
            SpectrumRequest::Create2D {
                name: String::from("test"),
                xparam: String::from("param.1"),
                yparam: String::from("param.2"),
                xaxis: AxisSpecification {
                    low: 0.0,
                    high: 1024.0,
                    bins: 512,
                },
                yaxis: AxisSpecification {
                    low: 0.0,
                    high: 1024.0,
                    bins: 512,
                },
            },
            &to.parameters,
            &mut to.conditions,
            &to.tracedb,
        );
        assert_eq!(SpectrumReply::Created, reply);

        // Increment coordinate 512, 1025.0
        // This will be 256, 512 in bin space.

        {
            let spc = to.processor.dict.get("test").unwrap().borrow();
            spc.get_histogram_2d()
                .unwrap()
                .borrow_mut()
                .fill(&(512.0, 1025.0));
        }

        let reply = to.processor.process_request(
            SpectrumRequest::GetChan {
                name: String::from("test"),
                xchan: 256,
                ychan: Some(512),
            },
            &to.parameters,
            &mut to.conditions,
            &to.tracedb,
        );
        assert_eq!(SpectrumReply::ChannelValue(1.0), reply);
    }
    #[test]
    fn getchan2_10() {
        // ybin cannot be None

        let mut to = make_test_objs();
        make_some_params(&mut to);
        let reply = to.processor.process_request(
            SpectrumRequest::Create2D {
                name: String::from("test"),
                xparam: String::from("param.1"),
                yparam: String::from("param.2"),
                xaxis: AxisSpecification {
                    low: 0.0,
                    high: 1024.0,
                    bins: 512,
                },
                yaxis: AxisSpecification {
                    low: 0.0,
                    high: 1024.0,
                    bins: 512,
                },
            },
            &to.parameters,
            &mut to.conditions,
            &to.tracedb,
        );
        assert_eq!(SpectrumReply::Created, reply);

        let reply = to.processor.process_request(
            SpectrumRequest::GetChan {
                name: String::from("test"),
                xchan: 256,
                ychan: None,
            },
            &to.parameters,
            &mut to.conditions,
            &to.tracedb,
        );
        assert!(matches!(reply, SpectrumReply::Error(_)));
    }
    // Channel setting --
    #[test]
    fn setchan1_1() {
        // Good set of 1d channnel:

        let mut to = make_test_objs();
        make_some_params(&mut to);

        assert_eq!(
            SpectrumReply::Created,
            to.processor.process_request(
                SpectrumRequest::Create1D {
                    name: String::from("test"),
                    parameter: String::from("param.1"),
                    axis: AxisSpecification {
                        low: 0.0,
                        high: 1024.0,
                        bins: 1024
                    }
                },
                &to.parameters,
                &mut to.conditions,
                &to.tracedb,
            )
        );
        // Set channel 512 to 1234.0:

        assert_eq!(
            SpectrumReply::ChannelSet,
            to.processor.process_request(
                SpectrumRequest::SetChan {
                    name: String::from("test"),
                    xchan: 512,
                    ychan: None,
                    value: 12345.0
                },
                &to.parameters,
                &mut to.conditions,
                &to.tracedb,
            )
        );

        // Get the value --

        assert_eq!(
            SpectrumReply::ChannelValue(12345.0),
            to.processor.process_request(
                SpectrumRequest::GetChan {
                    name: String::from("test"),
                    xchan: 512,
                    ychan: None
                },
                &to.parameters,
                &mut to.conditions,
                &to.tracedb,
            )
        );
    }
    #[test]
    fn setchan1_2() {
        // 1d spectrum - underflow channel:

        let mut to = make_test_objs();
        make_some_params(&mut to);

        assert_eq!(
            SpectrumReply::Created,
            to.processor.process_request(
                SpectrumRequest::Create1D {
                    name: String::from("test"),
                    parameter: String::from("param.1"),
                    axis: AxisSpecification {
                        low: 0.0,
                        high: 1024.0,
                        bins: 1024
                    }
                },
                &to.parameters,
                &mut to.conditions,
                &to.tracedb,
            )
        );
        // Set channel -1 to 1234.0:

        assert_eq!(
            SpectrumReply::ChannelSet,
            to.processor.process_request(
                SpectrumRequest::SetChan {
                    name: String::from("test"),
                    xchan: -1,
                    ychan: None,
                    value: 12345.0
                },
                &to.parameters,
                &mut to.conditions,
                &to.tracedb,
            )
        );

        // Get the value --

        assert_eq!(
            SpectrumReply::ChannelValue(12345.0),
            to.processor.process_request(
                SpectrumRequest::GetChan {
                    name: String::from("test"),
                    xchan: -1,
                    ychan: None
                },
                &to.parameters,
                &mut to.conditions,
                &to.tracedb,
            )
        );
    }
    #[test]
    fn setchan1_3() {
        // Overflow channel:

        let mut to = make_test_objs();
        make_some_params(&mut to);

        assert_eq!(
            SpectrumReply::Created,
            to.processor.process_request(
                SpectrumRequest::Create1D {
                    name: String::from("test"),
                    parameter: String::from("param.1"),
                    axis: AxisSpecification {
                        low: 0.0,
                        high: 1024.0,
                        bins: 1024
                    }
                },
                &to.parameters,
                &mut to.conditions,
                &to.tracedb,
            )
        );
        // Set channel 1024 to 1234.0:

        assert_eq!(
            SpectrumReply::ChannelSet,
            to.processor.process_request(
                SpectrumRequest::SetChan {
                    name: String::from("test"),
                    xchan: 1024,
                    ychan: None,
                    value: 12345.0
                },
                &to.parameters,
                &mut to.conditions,
                &to.tracedb,
            )
        );

        // Get the value --

        assert_eq!(
            SpectrumReply::ChannelValue(12345.0),
            to.processor.process_request(
                SpectrumRequest::GetChan {
                    name: String::from("test"),
                    xchan: 1024,
                    ychan: None
                },
                &to.parameters,
                &mut to.conditions,
                &to.tracedb,
            )
        );
    }
    #[test]
    fn setchan1_4() {
        // channel number is too small

        let mut to = make_test_objs();
        make_some_params(&mut to);

        assert_eq!(
            SpectrumReply::Created,
            to.processor.process_request(
                SpectrumRequest::Create1D {
                    name: String::from("test"),
                    parameter: String::from("param.1"),
                    axis: AxisSpecification {
                        low: 0.0,
                        high: 1024.0,
                        bins: 1024
                    }
                },
                &to.parameters,
                &mut to.conditions,
                &to.tracedb,
            )
        );
        // Set channel -2 (too small)

        let reply = to.processor.process_request(
            SpectrumRequest::SetChan {
                name: String::from("test"),
                xchan: -2,
                ychan: None,
                value: 12345.0,
            },
            &to.parameters,
            &mut to.conditions,
            &to.tracedb,
        );
        assert!(matches!(reply, SpectrumReply::Error(_)));
    }
    #[test]
    fn setchan1_5() {
        // Channel too big:

        let mut to = make_test_objs();
        make_some_params(&mut to);

        assert_eq!(
            SpectrumReply::Created,
            to.processor.process_request(
                SpectrumRequest::Create1D {
                    name: String::from("test"),
                    parameter: String::from("param.1"),
                    axis: AxisSpecification {
                        low: 0.0,
                        high: 1024.0,
                        bins: 1024
                    }
                },
                &to.parameters,
                &mut to.conditions,
                &to.tracedb,
            )
        );
        // Set channel 1025 (too small)

        let reply = to.processor.process_request(
            SpectrumRequest::SetChan {
                name: String::from("test"),
                xchan: 1025,
                ychan: None,
                value: 12345.0,
            },
            &to.parameters,
            &mut to.conditions,
            &to.tracedb,
        );
        assert!(matches!(reply, SpectrumReply::Error(_)));
    }
    // Setchan for 2-d spectra:

    #[test]
    fn setchan2_1() {
        // Middle of a 2-d spectrum:

        let mut to = make_test_objs();
        make_some_params(&mut to);

        assert_eq!(
            SpectrumReply::Created,
            to.processor.process_request(
                SpectrumRequest::Create2D {
                    name: String::from("test"),
                    xparam: String::from("param.1"),
                    yparam: String::from("param.2"),
                    xaxis: AxisSpecification {
                        low: 0.0,
                        high: 1024.0,
                        bins: 256
                    },
                    yaxis: AxisSpecification {
                        low: 0.0,
                        high: 1024.0,
                        bins: 256
                    }
                },
                &to.parameters,
                &mut to.conditions,
                &to.tracedb,
            )
        );

        // Set channel 128,128 to 12345:

        assert_eq!(
            SpectrumReply::ChannelSet,
            to.processor.process_request(
                SpectrumRequest::SetChan {
                    name: String::from("test"),
                    xchan: 128,
                    ychan: Some(128),
                    value: 12345.0
                },
                &to.parameters,
                &mut to.conditions,
                &to.tracedb,
            )
        );
        // Ensure it got set:

        assert_eq!(
            SpectrumReply::ChannelValue(12345.0),
            to.processor.process_request(
                SpectrumRequest::GetChan {
                    name: String::from("test"),
                    xchan: 128,
                    ychan: Some(128)
                },
                &to.parameters,
                &mut to.conditions,
                &to.tracedb,
            )
        );
    }
    #[test]
    fn setchan2_2() {
        // X underflow.
        let mut to = make_test_objs();
        make_some_params(&mut to);

        assert_eq!(
            SpectrumReply::Created,
            to.processor.process_request(
                SpectrumRequest::Create2D {
                    name: String::from("test"),
                    xparam: String::from("param.1"),
                    yparam: String::from("param.2"),
                    xaxis: AxisSpecification {
                        low: 0.0,
                        high: 1024.0,
                        bins: 256
                    },
                    yaxis: AxisSpecification {
                        low: 0.0,
                        high: 1024.0,
                        bins: 256
                    }
                },
                &to.parameters,
                &mut to.conditions,
                &to.tracedb,
            )
        );

        // Set channel -1,128 to 12345:

        assert_eq!(
            SpectrumReply::ChannelSet,
            to.processor.process_request(
                SpectrumRequest::SetChan {
                    name: String::from("test"),
                    xchan: -1,
                    ychan: Some(128),
                    value: 12345.0
                },
                &to.parameters,
                &mut to.conditions,
                &to.tracedb,
            )
        );
        // Ensure it got set:

        assert_eq!(
            SpectrumReply::ChannelValue(12345.0),
            to.processor.process_request(
                SpectrumRequest::GetChan {
                    name: String::from("test"),
                    xchan: -1,
                    ychan: Some(128)
                },
                &to.parameters,
                &mut to.conditions,
                &to.tracedb,
            )
        );
    }
    #[test]
    fn setchan2_3() {
        // x overflow

        let mut to = make_test_objs();
        make_some_params(&mut to);

        assert_eq!(
            SpectrumReply::Created,
            to.processor.process_request(
                SpectrumRequest::Create2D {
                    name: String::from("test"),
                    xparam: String::from("param.1"),
                    yparam: String::from("param.2"),
                    xaxis: AxisSpecification {
                        low: 0.0,
                        high: 1024.0,
                        bins: 256
                    },
                    yaxis: AxisSpecification {
                        low: 0.0,
                        high: 1024.0,
                        bins: 256
                    }
                },
                &to.parameters,
                &mut to.conditions,
                &to.tracedb,
            )
        );

        // Set channel 256,128 to 12345:

        assert_eq!(
            SpectrumReply::ChannelSet,
            to.processor.process_request(
                SpectrumRequest::SetChan {
                    name: String::from("test"),
                    xchan: 256,
                    ychan: Some(128),
                    value: 12345.0
                },
                &to.parameters,
                &mut to.conditions,
                &to.tracedb,
            )
        );
        // Ensure it got set:

        assert_eq!(
            SpectrumReply::ChannelValue(12345.0),
            to.processor.process_request(
                SpectrumRequest::GetChan {
                    name: String::from("test"),
                    xchan: 256,
                    ychan: Some(128)
                },
                &to.parameters,
                &mut to.conditions,
                &to.tracedb,
            )
        );
    }
    #[test]
    fn setchan2_4() {
        // y underflow

        let mut to = make_test_objs();
        make_some_params(&mut to);

        assert_eq!(
            SpectrumReply::Created,
            to.processor.process_request(
                SpectrumRequest::Create2D {
                    name: String::from("test"),
                    xparam: String::from("param.1"),
                    yparam: String::from("param.2"),
                    xaxis: AxisSpecification {
                        low: 0.0,
                        high: 1024.0,
                        bins: 256
                    },
                    yaxis: AxisSpecification {
                        low: 0.0,
                        high: 1024.0,
                        bins: 256
                    }
                },
                &to.parameters,
                &mut to.conditions,
                &to.tracedb,
            )
        );

        // Set channel 128,-1 to 12345:

        assert_eq!(
            SpectrumReply::ChannelSet,
            to.processor.process_request(
                SpectrumRequest::SetChan {
                    name: String::from("test"),
                    xchan: 128,
                    ychan: Some(-1),
                    value: 12345.0
                },
                &to.parameters,
                &mut to.conditions,
                &to.tracedb,
            )
        );
        // Ensure it got set:

        assert_eq!(
            SpectrumReply::ChannelValue(12345.0),
            to.processor.process_request(
                SpectrumRequest::GetChan {
                    name: String::from("test"),
                    xchan: 128,
                    ychan: Some(-1)
                },
                &to.parameters,
                &mut to.conditions,
                &to.tracedb,
            )
        );
    }
    #[test]
    fn setchan2_5() {
        // y overflow

        let mut to = make_test_objs();
        make_some_params(&mut to);

        assert_eq!(
            SpectrumReply::Created,
            to.processor.process_request(
                SpectrumRequest::Create2D {
                    name: String::from("test"),
                    xparam: String::from("param.1"),
                    yparam: String::from("param.2"),
                    xaxis: AxisSpecification {
                        low: 0.0,
                        high: 1024.0,
                        bins: 256
                    },
                    yaxis: AxisSpecification {
                        low: 0.0,
                        high: 1024.0,
                        bins: 256
                    }
                },
                &to.parameters,
                &mut to.conditions,
                &to.tracedb,
            )
        );

        // Set channel 128,256 to 12345:

        assert_eq!(
            SpectrumReply::ChannelSet,
            to.processor.process_request(
                SpectrumRequest::SetChan {
                    name: String::from("test"),
                    xchan: 128,
                    ychan: Some(256),
                    value: 12345.0
                },
                &to.parameters,
                &mut to.conditions,
                &to.tracedb,
            )
        );
        // Ensure it got set:

        assert_eq!(
            SpectrumReply::ChannelValue(12345.0),
            to.processor.process_request(
                SpectrumRequest::GetChan {
                    name: String::from("test"),
                    xchan: 128,
                    ychan: Some(256)
                },
                &to.parameters,
                &mut to.conditions,
                &to.tracedb,
            )
        );
    }
    #[test]
    fn setchan2_6() {
        // xchannel too small

        let mut to = make_test_objs();
        make_some_params(&mut to);

        assert_eq!(
            SpectrumReply::Created,
            to.processor.process_request(
                SpectrumRequest::Create2D {
                    name: String::from("test"),
                    xparam: String::from("param.1"),
                    yparam: String::from("param.2"),
                    xaxis: AxisSpecification {
                        low: 0.0,
                        high: 1024.0,
                        bins: 256
                    },
                    yaxis: AxisSpecification {
                        low: 0.0,
                        high: 1024.0,
                        bins: 256
                    }
                },
                &to.parameters,
                &mut to.conditions,
                &to.tracedb,
            )
        );

        let reply = to.processor.process_request(
            SpectrumRequest::SetChan {
                name: String::from("test"),
                xchan: -2,
                ychan: Some(128),
                value: 12345.0,
            },
            &to.parameters,
            &mut to.conditions,
            &to.tracedb,
        );
        assert!(matches!(reply, SpectrumReply::Error(_)));
    }
    #[test]
    fn setchan2_7() {
        // xchannel too big.
        let mut to = make_test_objs();
        make_some_params(&mut to);

        assert_eq!(
            SpectrumReply::Created,
            to.processor.process_request(
                SpectrumRequest::Create2D {
                    name: String::from("test"),
                    xparam: String::from("param.1"),
                    yparam: String::from("param.2"),
                    xaxis: AxisSpecification {
                        low: 0.0,
                        high: 1024.0,
                        bins: 256
                    },
                    yaxis: AxisSpecification {
                        low: 0.0,
                        high: 1024.0,
                        bins: 256
                    }
                },
                &to.parameters,
                &mut to.conditions,
                &to.tracedb,
            )
        );

        let reply = to.processor.process_request(
            SpectrumRequest::SetChan {
                name: String::from("test"),
                xchan: 257,
                ychan: Some(128),
                value: 12345.0,
            },
            &to.parameters,
            &mut to.conditions,
            &to.tracedb,
        );
        assert!(matches!(reply, SpectrumReply::Error(_)));
    }
    #[test]
    fn setchan2_8() {
        let mut to = make_test_objs();
        make_some_params(&mut to);

        assert_eq!(
            SpectrumReply::Created,
            to.processor.process_request(
                SpectrumRequest::Create2D {
                    name: String::from("test"),
                    xparam: String::from("param.1"),
                    yparam: String::from("param.2"),
                    xaxis: AxisSpecification {
                        low: 0.0,
                        high: 1024.0,
                        bins: 256
                    },
                    yaxis: AxisSpecification {
                        low: 0.0,
                        high: 1024.0,
                        bins: 256
                    }
                },
                &to.parameters,
                &mut to.conditions,
                &to.tracedb,
            )
        );

        let reply = to.processor.process_request(
            SpectrumRequest::SetChan {
                name: String::from("test"),
                xchan: 129,
                ychan: Some(-2),
                value: 12345.0,
            },
            &to.parameters,
            &mut to.conditions,
            &to.tracedb,
        );
        assert!(matches!(reply, SpectrumReply::Error(_)));
    }
    #[test]
    fn setchan2_9() {
        // ychannel too big.

        let mut to = make_test_objs();
        make_some_params(&mut to);

        assert_eq!(
            SpectrumReply::Created,
            to.processor.process_request(
                SpectrumRequest::Create2D {
                    name: String::from("test"),
                    xparam: String::from("param.1"),
                    yparam: String::from("param.2"),
                    xaxis: AxisSpecification {
                        low: 0.0,
                        high: 1024.0,
                        bins: 256
                    },
                    yaxis: AxisSpecification {
                        low: 0.0,
                        high: 1024.0,
                        bins: 256
                    }
                },
                &to.parameters,
                &mut to.conditions,
                &to.tracedb,
            )
        );

        let reply = to.processor.process_request(
            SpectrumRequest::SetChan {
                name: String::from("test"),
                xchan: 129,
                ychan: Some(257),
                value: 12345.0,
            },
            &to.parameters,
            &mut to.conditions,
            &to.tracedb,
        );
        assert!(matches!(reply, SpectrumReply::Error(_)));
    }
    #[test]
    fn setchan2_10() {
        let mut to = make_test_objs();
        make_some_params(&mut to);

        assert_eq!(
            SpectrumReply::Created,
            to.processor.process_request(
                SpectrumRequest::Create2D {
                    name: String::from("test"),
                    xparam: String::from("param.1"),
                    yparam: String::from("param.2"),
                    xaxis: AxisSpecification {
                        low: 0.0,
                        high: 1024.0,
                        bins: 256
                    },
                    yaxis: AxisSpecification {
                        low: 0.0,
                        high: 1024.0,
                        bins: 256
                    }
                },
                &to.parameters,
                &mut to.conditions,
                &to.tracedb,
            )
        );

        let reply = to.processor.process_request(
            SpectrumRequest::SetChan {
                name: String::from("test"),
                xchan: 129,
                ychan: None,
                value: 12345.0,
            },
            &to.parameters,
            &mut to.conditions,
            &to.tracedb,
        );
        assert!(matches!(reply, SpectrumReply::Error(_)));
    }
    #[test]
    fn fold_1() {
        let mut to = make_test_objs();

        // Try to fold with no such spectrum:

        to.conditions.insert(
            String::from("true"),
            Rc::new(RefCell::new(Box::new(True {}))),
        );
        let reply = to.processor.process_request(
            SpectrumRequest::Fold {
                spectrum_name: String::from("junk"),
                condition_name: String::from("true"),
            },
            &to.parameters,
            &mut to.conditions,
            &to.tracedb,
        );
        assert!(matches!(reply, SpectrumReply::Error(_)));
    }
    #[test]
    fn fold_2() {
        // Have the spectrum (and it's even ok) but condition not defined is
        // also an error:

        let mut to = make_test_objs();
        make_some_params(&mut to);
        let reply = to.processor.process_request(
            SpectrumRequest::CreateMulti1D {
                name: String::from("test"),
                params: vec![
                    String::from("param.0"),
                    String::from("param.1"),
                    String::from("param.2"),
                ],
                axis: AxisSpecification {
                    low: 0.0,
                    high: 1024.0,
                    bins: 1024,
                },
            },
            &to.parameters,
            &mut to.conditions,
            &to.tracedb,
        );
        assert_eq!(SpectrumReply::Created, reply);
        let reply = to.processor.process_request(
            SpectrumRequest::Fold {
                spectrum_name: String::from("test"),
                condition_name: String::from("nosuch"),
            },
            &to.parameters,
            &mut to.conditions,
            &to.tracedb,
        );
        assert!(matches!(reply, SpectrumReply::Error(_)));
    }
    #[test]
    fn fold_3() {
        // Wrong type of spectrum, right type of condition is also an error.

        let mut to = make_test_objs();
        make_some_params(&mut to);
        let reply = to.processor.process_request(
            // Ordinary 1d spectrum.
            SpectrumRequest::Create1D {
                name: String::from("test"),
                parameter: String::from("param.2"),
                axis: AxisSpecification {
                    low: 0.0,
                    high: 1024.0,
                    bins: 1024,
                },
            },
            &to.parameters,
            &mut to.conditions,
            &to.tracedb,
        );
        assert_eq!(SpectrumReply::Created, reply);

        // MultiCut condition:

        let cond = conditions::MultiCut::new(&[1, 2, 3, 4], 100.0, 200.0);
        to.conditions
            .insert(String::from("cut"), Rc::new(RefCell::new(Box::new(cond))));

        let reply = to.processor.process_request(
            SpectrumRequest::Fold {
                spectrum_name: String::from("test"),
                condition_name: String::from("cut"),
            },
            &to.parameters,
            &mut to.conditions,
            &to.tracedb,
        );
        assert!(matches!(reply, SpectrumReply::Error(_)));
    }
    #[test]
    fn fold_4() {
        // Right type of spectrum, wrong type of condition is an error.

        let mut to = make_test_objs();
        make_some_params(&mut to);
        let reply = to.processor.process_request(
            SpectrumRequest::CreateMulti1D {
                name: String::from("test"),
                params: vec![
                    String::from("param.0"),
                    String::from("param.1"),
                    String::from("param.2"),
                ],
                axis: AxisSpecification {
                    low: 0.0,
                    high: 1024.0,
                    bins: 1024,
                },
            },
            &to.parameters,
            &mut to.conditions,
            &to.tracedb,
        );
        assert_eq!(SpectrumReply::Created, reply);

        let cond = conditions::True {};
        to.conditions
            .insert(String::from("true"), Rc::new(RefCell::new(Box::new(cond))));
        let reply = to.processor.process_request(
            SpectrumRequest::Fold {
                spectrum_name: String::from("test"),
                condition_name: String::from("true"),
            },
            &to.parameters,
            &mut to.conditions,
            &to.tracedb,
        );
        assert!(matches!(reply, SpectrumReply::Error(_)));
    }
    #[test]
    fn fold_5() {
        // Right type of spectrum and condition succeeds (multi1/multislice)

        let mut to = make_test_objs();
        make_some_params(&mut to);
        let reply = to.processor.process_request(
            SpectrumRequest::CreateMulti1D {
                name: String::from("test"),
                params: vec![
                    String::from("param.0"),
                    String::from("param.1"),
                    String::from("param.2"),
                ],
                axis: AxisSpecification {
                    low: 0.0,
                    high: 1024.0,
                    bins: 1024,
                },
            },
            &to.parameters,
            &mut to.conditions,
            &to.tracedb,
        );
        assert_eq!(SpectrumReply::Created, reply);
        let cond = conditions::cut::MultiCut::new(&[1, 2, 3], 100.0, 200.0);
        to.conditions
            .insert(String::from("slice"), Rc::new(RefCell::new(Box::new(cond))));
        let reply = to.processor.process_request(
            SpectrumRequest::Fold {
                spectrum_name: String::from("test"),
                condition_name: String::from("slice"),
            },
            &to.parameters,
            &mut to.conditions,
            &to.tracedb,
        );
        assert_eq!(SpectrumReply::Folded, reply);

        // Get the name of the fold via listing:

        let ls = to.processor.process_request(
            SpectrumRequest::List(String::from("test")),
            &to.parameters,
            &mut to.conditions,
            &to.tracedb,
        );
        if let SpectrumReply::Listing(l) = ls {
            assert_eq!(1, l.len());
            let props = l[0].clone();
            assert!(props.fold.is_some());
            assert_eq!("slice", props.fold.unwrap());
        } else {
            panic!("Incorrect reply from list_spectra");
        }
    }
    #[test]
    fn fold_6() {
        // right type of spectrum and condition succeeds (multi2/multislice)

        let mut to = make_test_objs();
        make_some_params(&mut to);
        let reply = to.processor.process_request(
            SpectrumRequest::CreateMulti2D {
                name: String::from("test"),
                params: vec![
                    String::from("param.0"),
                    String::from("param.1"),
                    String::from("param.2"),
                ],

                xaxis: AxisSpecification {
                    low: 0.0,
                    high: 1024.0,
                    bins: 256,
                },
                yaxis: AxisSpecification {
                    low: 0.0,
                    high: 1024.0,
                    bins: 256,
                },
            },
            &to.parameters,
            &mut to.conditions,
            &to.tracedb,
        );
        assert_eq!(SpectrumReply::Created, reply);
        let cond = conditions::cut::MultiCut::new(&[1, 2, 3], 100.0, 200.0);
        to.conditions
            .insert(String::from("slice"), Rc::new(RefCell::new(Box::new(cond))));
        let reply = to.processor.process_request(
            SpectrumRequest::Fold {
                spectrum_name: String::from("test"),
                condition_name: String::from("slice"),
            },
            &to.parameters,
            &mut to.conditions,
            &to.tracedb,
        );
        assert_eq!(SpectrumReply::Folded, reply);
    }
    #[test]
    fn fold_7() {
        // right type of spectrum and condition succeeds (multi1/multicontour)
        let mut to = make_test_objs();
        make_some_params(&mut to);
        let reply = to.processor.process_request(
            SpectrumRequest::CreateMulti1D {
                name: String::from("test"),
                params: vec![
                    String::from("param.0"),
                    String::from("param.1"),
                    String::from("param.2"),
                ],
                axis: AxisSpecification {
                    low: 0.0,
                    high: 1024.0,
                    bins: 1024,
                },
            },
            &to.parameters,
            &mut to.conditions,
            &to.tracedb,
        );
        assert_eq!(SpectrumReply::Created, reply);
        let cond = conditions::MultiContour::new(
            &[1, 2, 3],
            vec![
                conditions::twod::Point::new(0.0, 0.0),
                conditions::twod::Point::new(100.0, 0.0),
                conditions::twod::Point::new(50.0, 100.0),
            ],
        )
        .expect("Making multicontour");
        to.conditions.insert(
            String::from("contour"),
            Rc::new(RefCell::new(Box::new(cond))),
        );
        let reply = to.processor.process_request(
            SpectrumRequest::Fold {
                spectrum_name: String::from("test"),
                condition_name: String::from("contour"),
            },
            &to.parameters,
            &mut to.conditions,
            &to.tracedb,
        );
        assert_eq!(SpectrumReply::Folded, reply);
    }
    #[test]
    fn fold_8() {
        // right type of spectrum and condition succeeds (multi2/multicontour)

        let mut to = make_test_objs();
        make_some_params(&mut to);
        let reply = to.processor.process_request(
            SpectrumRequest::CreateMulti2D {
                name: String::from("test"),
                params: vec![
                    String::from("param.0"),
                    String::from("param.1"),
                    String::from("param.2"),
                ],

                xaxis: AxisSpecification {
                    low: 0.0,
                    high: 1024.0,
                    bins: 256,
                },
                yaxis: AxisSpecification {
                    low: 0.0,
                    high: 1024.0,
                    bins: 256,
                },
            },
            &to.parameters,
            &mut to.conditions,
            &to.tracedb,
        );
        assert_eq!(SpectrumReply::Created, reply);
        let cond = conditions::MultiContour::new(
            &[1, 2, 3],
            vec![
                conditions::twod::Point::new(0.0, 0.0),
                conditions::twod::Point::new(100.0, 0.0),
                conditions::twod::Point::new(50.0, 100.0),
            ],
        )
        .expect("Making multicontour");
        to.conditions.insert(
            String::from("contour"),
            Rc::new(RefCell::new(Box::new(cond))),
        );
        let reply = to.processor.process_request(
            SpectrumRequest::Fold {
                spectrum_name: String::from("test"),
                condition_name: String::from("contour"),
            },
            &to.parameters,
            &mut to.conditions,
            &to.tracedb,
        );
        assert_eq!(SpectrumReply::Folded, reply);
    }
    // unfold tests

    #[test]
    fn unfold_0() {
        // Cannot unfold a nonexistent spectrum.

        let mut to = make_test_objs();
        let reply = to.processor.process_request(
            SpectrumRequest::Unfold(String::from("junk")),
            &to.parameters,
            &mut to.conditions,
            &to.tracedb,
        );
        assert!(matches!(reply, SpectrumReply::Error(_)));
    }
    #[test]
    fn unfold_1() {
        // Cannot unfold 'ordinary spectra'

        let mut to = make_test_objs();
        make_some_params(&mut to);

        let reply = to.processor.process_request(
            SpectrumRequest::Create1D {
                name: String::from("test"),
                parameter: String::from("param.0"),
                axis: AxisSpecification {
                    low: 0.0,
                    high: 1024.0,
                    bins: 1024,
                },
            },
            &to.parameters,
            &mut to.conditions,
            &to.tracedb,
        );
        assert_eq!(SpectrumReply::Created, reply);

        let reply = to.processor.process_request(
            SpectrumRequest::Unfold(String::from("test")),
            &to.parameters,
            &mut to.conditions,
            &to.tracedb,
        );
        assert!(matches!(reply, SpectrumReply::Error(_)));
    }
    #[test]
    fn unfold_2() {
        // Unfolding ok spectra without folds is ok.

        let mut to = make_test_objs();
        make_some_params(&mut to);

        let reply = to.processor.process_request(
            SpectrumRequest::CreateMulti1D {
                name: String::from("test"),
                params: vec![
                    String::from("param.0"),
                    String::from("param.1"),
                    String::from("param.2"),
                ],
                axis: AxisSpecification {
                    low: 0.0,
                    high: 1024.0,
                    bins: 1024,
                },
            },
            &to.parameters,
            &mut to.conditions,
            &to.tracedb,
        );

        assert_eq!(SpectrumReply::Created, reply);

        let reply = to.processor.process_request(
            SpectrumRequest::Unfold(String::from("test")),
            &to.parameters,
            &mut to.conditions,
            &to.tracedb,
        );
        assert_eq!(SpectrumReply::Unfolded, reply);
    }
    #[test]
    fn unfold_3() {
        // Unfolding ok spectra with folds is ok and removes the fold.
        let mut to = make_test_objs();
        make_some_params(&mut to);

        let reply = to.processor.process_request(
            SpectrumRequest::CreateMulti1D {
                name: String::from("test"),
                params: vec![
                    String::from("param.0"),
                    String::from("param.1"),
                    String::from("param.2"),
                ],
                axis: AxisSpecification {
                    low: 0.0,
                    high: 1024.0,
                    bins: 1024,
                },
            },
            &to.parameters,
            &mut to.conditions,
            &to.tracedb,
        );

        assert_eq!(SpectrumReply::Created, reply);
        let cond = conditions::cut::MultiCut::new(&[1, 2, 3], 100.0, 200.0);
        to.conditions
            .insert(String::from("slice"), Rc::new(RefCell::new(Box::new(cond))));
        let reply = to.processor.process_request(
            SpectrumRequest::Fold {
                spectrum_name: String::from("test"),
                condition_name: String::from("slice"),
            },
            &to.parameters,
            &mut to.conditions,
            &to.tracedb,
        );
        assert_eq!(SpectrumReply::Folded, reply);

        let reply = to.processor.process_request(
            SpectrumRequest::Unfold(String::from("test")),
            &to.parameters,
            &mut to.conditions,
            &to.tracedb,
        );
        assert_eq!(SpectrumReply::Unfolded, reply);
    }
}
#[cfg(test)]
mod reqstruct_tests {
    // Test the request structure marshallers.
    use super::*;
    use crate::parameters::*;

    #[test]
    fn c1d_1() {
        let req = SpectrumMessageClient::create1d_request("test", "par1", 0.0, 1024.0, 1024);
        assert_eq!(
            SpectrumRequest::Create1D {
                name: String::from("test"),
                parameter: String::from("par1"),
                axis: AxisSpecification {
                    low: 0.0,
                    high: 1024.0,
                    bins: 1024
                }
            },
            req
        )
    }
    #[test]
    fn cm1d_1() {
        let req = SpectrumMessageClient::createmulti1d_request(
            "test",
            &[String::from("p1"), String::from("p2"), String::from("p3")],
            0.0,
            1024.0,
            1024,
        );
        assert!(
            if let SpectrumRequest::CreateMulti1D { name, params, axis } = req {
                assert_eq!(String::from("test"), name);
                assert_eq!(
                    vec![String::from("p1"), String::from("p2"), String::from("p3")],
                    params
                );
                assert_eq!(
                    AxisSpecification {
                        low: 0.0,
                        high: 1024.0,
                        bins: 1024
                    },
                    axis
                );
                true
            } else {
                false
            }
        );
    }
    #[test]
    fn cm2d_1() {
        let p = vec![String::from("p1"), String::from("p2"), String::from("p3")];
        let req = SpectrumMessageClient::createmulti2d_request(
            "test", &p, 0.0, 1024.0, 1024, -1.0, 1.0, 100,
        );
        assert!(if let SpectrumRequest::CreateMulti2D {
            name,
            params,
            xaxis,
            yaxis,
        } = req
        {
            assert_eq!(String::from("test"), name);
            assert_eq!(p, params);
            assert_eq!(
                AxisSpecification {
                    low: 0.0,
                    high: 1024.0,
                    bins: 1024
                },
                xaxis
            );
            assert_eq!(
                AxisSpecification {
                    low: -1.0,
                    high: 1.0,
                    bins: 100
                },
                yaxis
            );
            true
        } else {
            false
        });
    }
    #[test]
    fn cpgamma_1() {
        let xp = vec![String::from("x1"), String::from("x2"), String::from("x3")];
        let yp = vec![String::from("y1"), String::from("y2")];

        let req = SpectrumMessageClient::createpgamma_request(
            "test", &xp, &yp, 0.0, 1024.0, 1024, -1.0, 1.0, 100,
        );
        assert!(if let SpectrumRequest::CreatePGamma {
            name,
            xparams,
            yparams,
            xaxis,
            yaxis,
        } = req
        {
            assert_eq!(String::from("test"), name);
            assert_eq!(xp, xparams);
            assert_eq!(yp, yparams);
            assert_eq!(
                AxisSpecification {
                    low: 0.0,
                    high: 1024.0,
                    bins: 1024
                },
                xaxis
            );
            assert_eq!(
                AxisSpecification {
                    low: -1.0,
                    high: 1.0,
                    bins: 100
                },
                yaxis
            );
            true
        } else {
            false
        });
    }
    #[test]
    fn c2d_1() {
        let req = SpectrumMessageClient::create2d_request(
            "test", "px", "py", 0.0, 1024.0, 1024, -1.0, 1.0, 100,
        );
        assert_eq!(
            SpectrumRequest::Create2D {
                name: String::from("test"),
                xparam: String::from("px"),
                yparam: String::from("py"),
                xaxis: AxisSpecification {
                    low: 0.0,
                    high: 1024.0,
                    bins: 1024
                },
                yaxis: AxisSpecification {
                    low: -1.0,
                    high: 1.0,
                    bins: 100
                }
            },
            req
        );
    }
    #[test]
    fn c2dsum_1() {
        let xp = vec![String::from("x1"), String::from("x2"), String::from("x3")];
        let yp = vec![String::from("y1"), String::from("y2"), String::from("y3")];

        let req = SpectrumMessageClient::create2dsum_request(
            "test", &xp, &yp, 0.0, 1024.0, 1024, -1.0, 1.0, 100,
        );
        assert_eq!(
            SpectrumRequest::Create2DSum {
                name: String::from("test"),
                xparams: xp.clone(),
                yparams: yp.clone(),
                xaxis: AxisSpecification {
                    low: 0.0,
                    high: 1024.0,
                    bins: 1024
                },
                yaxis: AxisSpecification {
                    low: -1.0,
                    high: 1.0,
                    bins: 100
                }
            },
            req
        );
    }
    #[test]
    fn del_1() {
        let req = SpectrumMessageClient::delete_request("test");
        assert_eq!(SpectrumRequest::Delete(String::from("test")), req);
    }
    #[test]
    fn list_1() {
        let req = SpectrumMessageClient::list_request("*");
        assert_eq!(SpectrumRequest::List(String::from("*")), req);
    }
    #[test]
    fn gate_1() {
        let req = SpectrumMessageClient::gate_request("spectrum", "gate");
        assert_eq!(
            SpectrumRequest::Gate {
                spectrum: String::from("spectrum"),
                gate: String::from("gate")
            },
            req
        );
    }
    #[test]
    fn ungate_1() {
        let req = SpectrumMessageClient::ungate_request("test");
        assert_eq!(SpectrumRequest::Ungate(String::from("test")), req)
    }
    #[test]
    fn clear_1() {
        let req = SpectrumMessageClient::clear_request("t*");
        assert_eq!(SpectrumRequest::Clear(String::from("t*")), req);
    }
    #[test]
    fn get_1() {
        let req = SpectrumMessageClient::getcontents_request("test", 0.0, 50.0, 100.0, 125.0);
        assert_eq!(
            SpectrumRequest::GetContents {
                name: String::from("test"),
                xlow: 0.0,
                xhigh: 50.0,
                ylow: 100.0,
                yhigh: 125.0
            },
            req
        );
    }
    #[test]
    fn process_1() {
        let events = vec![
            vec![EventParameter::new(1, 2.0), EventParameter::new(7, 100.)],
            vec![
                EventParameter::new(12, 1.345),
                EventParameter::new(77, 3.112233),
            ],
            vec![
                EventParameter::new(1, 2.0),
                EventParameter::new(7, 100.),
                EventParameter::new(12, 1.345),
                EventParameter::new(77, 3.112233),
            ],
        ];
        let req = SpectrumMessageClient::events_request(&events);
        assert_eq!(SpectrumRequest::Events(events), req);
    }
}
#[cfg(test)]
mod spectrum_api_tests {
    use super::*;
    use crate::trace;
    use std::sync::mpsc;
    use std::thread;

    // This is a fake server thread:
    // Creates the spectrum processor, a parameter dictionary
    // with few parameters in it and a condition dictionary
    // with a few harmless conditions.
    // Then accepts Requests until Exit.  If something other
    // than Exit or a Spectrum request arrives, panics.
    // Spectrum requests are passed to the spectrum processor
    // and the return is used to provide a spectrum reply that's
    // send back to the client.
    // All of this supports testing the spectrum section of the
    // histogram server.
    // See also:
    //   start_server - which starts the server.
    //   stop_server - which ends the server and joins with it.
    //
    // Note failing tests can leave hanging threads but
    // they are harmless as new servers are creaed for each
    // test.
    fn fake_server(reader: mpsc::Receiver<Request>) {
        let mut processor = SpectrumProcessor::new();
        let mut params = parameters::ParameterDictionary::new();
        let mut cdict = conditions::ConditionDictionary::new();

        // Make some parameters:
        // Note these wil have ids 1..10 (white box).

        for i in 0..10 {
            params
                .add(&format!("param.{}", i))
                .expect("Failed to add parameters");
        }
        // Make some conditions:

        for i in 0..10 {
            cdict.insert(
                format!("true.{}", i),
                Rc::new(RefCell::new(Box::new(conditions::True {}))),
            );
        }
        for i in 0..10 {
            cdict.insert(
                format!("false.{}", i),
                Rc::new(RefCell::new(Box::new(conditions::False {}))),
            );
        }
        cdict.insert(
            String::from("multicut"),
            Rc::new(RefCell::new(Box::new(conditions::MultiCut::new(
                &[0, 1, 2],
                100.0,
                200.0,
            )))),
        );
        // process requests:

        let tracedb = trace::SharedTraceStore::new();
        loop {
            let request = reader.recv().expect("Request read failed");
            match request.message {
                MessageType::Exit => {
                    request
                        .reply_channel
                        .send(Reply::Exiting)
                        .expect("Failed to send exiting reply");
                    break;
                }
                MessageType::Spectrum(sreq) => {
                    let reply = processor.process_request(sreq, &params, &mut cdict, &tracedb);
                    request
                        .reply_channel
                        .send(Reply::Spectrum(reply))
                        .expect("Reply to client failed");
                }
                _ => {
                    panic!("Unexpected message type in fake server");
                }
            }
        }
    }
    // Starting the server returns a join handle and the request channel.

    fn start_server() -> (thread::JoinHandle<()>, mpsc::Sender<Request>) {
        let (sender, receiver) = mpsc::channel::<Request>();
        let handle = thread::spawn(move || fake_server(receiver));
        (handle, sender)
    }
    fn stop_server(handle: thread::JoinHandle<()>, req_chan: mpsc::Sender<Request>) {
        let (repl_send, repl_receive) = mpsc::channel::<Reply>();
        let req = Request {
            reply_channel: repl_send,
            message: MessageType::Exit,
        };
        let reply = req.transaction(req_chan, repl_receive);
        if let Reply::Exiting = reply {
            handle.join().expect("Fake server join failed");
        } else {
            panic!("Requested exit from server but didn't get back Exiting reply");
        }
    }
    // Note that tests will need for list to work to probe server contents.
    // (alternative is to wrap the spectrum processor in an Arc/Mutex and make
    // it shared but we need list to work anyway so wth):
    #[test]
    fn list_1() {
        let (jh, send) = start_server();
        let api = SpectrumMessageClient::new(&send);

        let reply = api.list_spectra("*");
        assert!(if let Ok(l) = reply {
            assert_eq!(0, l.len()); // Nothing to list
            true
        } else {
            false
        });
        stop_server(jh, send);
    }
    // Now we can try to make a spectrum and see if we can get
    // it listed back:
    // Note the need to clone channels and make reply channels each
    // time since Receivers don't support cloning (that's the single receiver
    // part of these channels getting enforced)
    #[test]
    fn make1d_1() {
        let (jh, send) = start_server();
        let api = SpectrumMessageClient::new(&send);

        // Create the spectrum:

        assert!(matches!(
            api.create_spectrum_1d("test", "param.1", 0.0, 1024.0, 1024,),
            Ok(())
        ));

        // See if the server knows it:

        assert!(if let Ok(listing) = api.list_spectra("*",) {
            assert_eq!(1, listing.len());
            assert_eq!(
                SpectrumProperties {
                    name: String::from("test"),
                    type_name: String::from("1D"),
                    xparams: vec![String::from("param.1")],
                    yparams: vec![],
                    xaxis: Some(AxisSpecification {
                        low: 0.0,
                        high: 1024.0,
                        bins: 1026
                    }),
                    yaxis: None,
                    gate: None,
                    fold: None
                },
                listing[0]
            );
            true
        } else {
            false
        });

        stop_server(jh, send);
    }
    #[test]
    fn make1dmulti_1() {
        let (jh, send) = start_server();
        let api = SpectrumMessageClient::new(&send);
        let params = vec![
            String::from("param.1"),
            String::from("param.2"),
            String::from("param.3"),
            String::from("param.4"),
            String::from("param.5"),
        ];
        assert_eq!(
            Ok(()),
            api.create_spectrum_multi1d("test", &params, 0.0, 1024.0, 1024,)
        );

        assert!(if let Ok(l) = api.list_spectra("*") {
            assert_eq!(1, l.len());
            assert_eq!(
                SpectrumProperties {
                    name: String::from("test"),
                    type_name: String::from("Multi1d"),
                    xparams: params,
                    yparams: vec![],
                    xaxis: Some(AxisSpecification {
                        low: 0.0,
                        high: 1024.0,
                        bins: 1026
                    }),
                    yaxis: None,
                    gate: None,
                    fold: None
                },
                l[0]
            );
            true
        } else {
            false
        });

        stop_server(jh, send);
    }
    #[test]
    fn make2dmulti_1() {
        let (jh, send) = start_server();
        let api = SpectrumMessageClient::new(&send);
        let params = vec![
            String::from("param.1"),
            String::from("param.2"),
            String::from("param.3"),
            String::from("param.4"),
            String::from("param.5"),
        ];
        assert_eq!(
            Ok(()),
            api.create_spectrum_multi2d("test", &params, 0.0, 1024.0, 1024, -1.0, 1.0, 100)
        );

        assert!(if let Ok(l) = api.list_spectra("*") {
            assert_eq!(1, l.len());
            assert_eq!(
                SpectrumProperties {
                    name: String::from("test"),
                    type_name: String::from("Multi2d"),
                    xparams: params,
                    yparams: vec![],
                    xaxis: Some(AxisSpecification {
                        low: 0.0,
                        high: 1024.0,
                        bins: 1026
                    }),
                    yaxis: Some(AxisSpecification {
                        low: -1.0,
                        high: 1.0,
                        bins: 102
                    }),
                    gate: None,
                    fold: None
                },
                l[0]
            );
            true
        } else {
            false
        });
        stop_server(jh, send);
    }
    #[test]
    fn makepg_1() {
        let (jh, send) = start_server();
        let api = SpectrumMessageClient::new(&send);
        let xparams = vec![
            String::from("param.1"),
            String::from("param.2"),
            String::from("param.3"),
            String::from("param.4"),
            String::from("param.5"),
        ];
        let yparams = vec![
            String::from("param.6"),
            String::from("param.7"),
            String::from("param.8"),
            String::from("param.9"),
        ];
        assert_eq!(
            Ok(()),
            api.create_spectrum_pgamma(
                "test", &xparams, &yparams, 0.0, 1024.0, 1024, -1.0, 1.0, 100,
            )
        );

        assert!(if let Ok(l) = api.list_spectra("*") {
            assert_eq!(1, l.len());
            assert_eq!(
                SpectrumProperties {
                    name: String::from("test"),
                    type_name: String::from("PGamma"),
                    xparams,
                    yparams,
                    xaxis: Some(AxisSpecification {
                        low: 0.0,
                        high: 1024.0,
                        bins: 1026
                    }),
                    yaxis: Some(AxisSpecification {
                        low: -1.0,
                        high: 1.0,
                        bins: 102
                    }),
                    gate: None,
                    fold: None
                },
                l[0]
            );
            true
        } else {
            false
        });

        stop_server(jh, send);
    }
    #[test]
    fn makesummary_1() {
        let (jh, send) = start_server();
        let api = SpectrumMessageClient::new(&send);
        let params = vec![
            String::from("param.1"),
            String::from("param.2"),
            String::from("param.3"),
            String::from("param.4"),
            String::from("param.5"),
        ];
        assert_eq!(
            Ok(()),
            api.create_spectrum_summary("test", &params, 0.0, 1024.0, 1024,)
        );

        let l = api.list_spectra("*").expect("Failed to list spectra");
        assert_eq!(1, l.len());
        assert_eq!(
            SpectrumProperties {
                name: String::from("test"),
                type_name: String::from("Summary"),
                xparams: params,
                yparams: vec![],
                xaxis: Some(AxisSpecification {
                    low: 0.0,
                    high: 5.0,
                    bins: 7
                }),
                yaxis: Some(AxisSpecification {
                    low: 0.0,
                    high: 1024.0,
                    bins: 1026
                }),
                gate: None,
                fold: None
            },
            l[0]
        );

        stop_server(jh, send);
    }
    #[test]
    fn make2d_1() {
        let (jh, send) = start_server();
        let api = SpectrumMessageClient::new(&send);

        api.create_spectrum_2d(
            "test", "param.0", "param.1", 0.0, 1024.0, 1024, -1.0, 1.0, 100,
        )
        .expect("Failed to make 2d spectrum");

        let l = api.list_spectra("*").expect("Failed to list spectra");
        assert_eq!(1, l.len());
        assert_eq!(
            SpectrumProperties {
                name: String::from("test"),
                type_name: String::from("2D"),
                xparams: vec![String::from("param.0")],
                yparams: vec![String::from("param.1")],
                xaxis: Some(AxisSpecification {
                    low: 0.0,
                    high: 1024.0,
                    bins: 1026
                }),
                yaxis: Some(AxisSpecification {
                    low: -1.0,
                    high: 1.0,
                    bins: 102
                }),
                gate: None,
                fold: None
            },
            l[0]
        );

        stop_server(jh, send);
    }
    #[test]
    fn make2dsum_1() {
        let (jh, send) = start_server();
        let api = SpectrumMessageClient::new(&send);
        let xparams = vec![
            String::from("param.1"),
            String::from("param.2"),
            String::from("param.3"),
            String::from("param.4"),
            String::from("param.5"),
        ];
        let yparams = vec![
            String::from("param.0"),
            String::from("param.6"),
            String::from("param.7"),
            String::from("param.8"),
            String::from("param.9"),
        ];
        api.create_spectrum_2dsum(
            "test", &xparams, &yparams, 0.0, 1024.0, 1024, -1.0, 1.0, 100,
        )
        .expect("Failed to try to make a 2dsum");

        let l = api
            .list_spectra("*")
            .expect("Failed to get  spectrum listing");
        assert_eq!(1, l.len());
        assert_eq!(
            SpectrumProperties {
                name: String::from("test"),
                type_name: String::from("2DSum"),
                xparams,
                yparams,
                xaxis: Some(AxisSpecification {
                    low: 0.0,
                    high: 1024.0,
                    bins: 1026
                }),
                yaxis: Some(AxisSpecification {
                    low: -1.0,
                    high: 1.0,
                    bins: 102
                }),
                gate: None,
                fold: None
            },
            l[0]
        );

        stop_server(jh, send);
    }
    #[test]
    fn delete_1() {
        let (jh, send) = start_server();
        let api = SpectrumMessageClient::new(&send);
        for i in 0..10 {
            let pname = format!("param.{}", i);
            let sname = format!("test.{}", i);

            api.create_spectrum_1d(&sname, &pname, 0.0, 1024.0, 1024)
                .expect("failed to make spectrum");
        }
        // There are now 10 spectra - delete test.00:

        api.delete_spectrum("test.0")
            .expect("Delete spectrum failed");

        // Should not be able to list test.0:

        let l = api.list_spectra("test.0").expect("Failed to list spectra");
        assert_eq!(0, l.len());

        // should be 9 left:

        let l = api
            .list_spectra("test.*")
            .expect("Failed to list multiple spectra");
        assert_eq!(9, l.len());

        stop_server(jh, send);
    }
    // Test list spectra with a bad glob pattern:

    #[test]
    fn list_2() {
        let (jh, send) = start_server();
        let api = SpectrumMessageClient::new(&send);

        let result = api.list_spectra("test[...");
        stop_server(jh, send);

        assert!(result.is_err());
    }
    #[test]
    fn gate_1() {
        let (jh, send) = start_server();
        let api = SpectrumMessageClient::new(&send);
        api.create_spectrum_1d("test", "param.1", 0.0, 1024.0, 1024)
            .expect("Failed to create spectrum");
        api.gate_spectrum("test", "true.1")
            .expect("Failed to gate spectrum");

        let l = api.list_spectra("*").expect("listing failed");
        assert_eq!(1, l.len());
        assert_eq!(Some(String::from("true.1")), l[0].gate);
        stop_server(jh, send);
    }
    #[test]
    fn ungate_1() {
        let (jh, send) = start_server();
        let api = SpectrumMessageClient::new(&send);
        api.create_spectrum_1d("test", "param.1", 0.0, 1024.0, 1024)
            .expect("Failed to create spectrum");

        api.gate_spectrum("test", "true.1")
            .expect("Failed to gate spectrum");

        api.ungate_spectrum("test").expect("Failed to ungate");

        let l = api.list_spectra("*").expect("failed to list spectra");
        assert_eq!(None, l[0].gate);
        stop_server(jh, send);
    }
    // For clear and process, we need to have some confidence in
    // being able to get the contents.

    #[test]
    fn get_contents_1() {
        // This will give an empty value:

        let (jh, send) = start_server();
        let api = SpectrumMessageClient::new(&send);

        api.create_spectrum_1d("test", "param.1", 0.0, 1024.0, 1024)
            .expect("Failed to make spectrum");

        let contents = api
            .get_contents("test", 0.0, 1024.0, 0.0, 0.0)
            .expect("Failed to get spectrum contents");
        assert_eq!(0, contents.len());

        stop_server(jh, send);
    }
    #[test]
    fn event_1() {
        // only way to put non-zero contents in spectra
        // is via events.
        // Note that param.0 is id 1 param1. id 2 etc...
        //
        let (jh, send) = start_server();
        let api = SpectrumMessageClient::new(&send);

        api.create_spectrum_1d("test", "param.1", 0.0, 1024.0, 1024)
            .expect("Failed to make spectrum");

        // Make events to send to the server to put some
        // counts into the spectrum:

        let events = vec![
            vec![parameters::EventParameter::new(2, 100.0)],
            vec![parameters::EventParameter::new(2, 100.0)],
            vec![parameters::EventParameter::new(2, 100.0)],
            vec![parameters::EventParameter::new(2, 100.0)],
            vec![parameters::EventParameter::new(2, 100.0)],
            vec![parameters::EventParameter::new(2, 100.0)],
        ]; // 6 bcounts at 100.0

        api.process_events(&events)
            .expect("Failed to process events");

        // Now get the contents should be one entry with 6 counts
        // at 100.0:

        let contents = api
            .get_contents("test", 0.0, 1024.0, 0.0, 0.0)
            .expect("Unable to get spectrumcontents");
        assert_eq!(1, contents.len());
        let c = contents[0];
        assert_eq!(ChannelType::Bin, c.chan_type);
        assert_eq!(100.0, c.x);
        assert_eq!(6.0, c.value);

        stop_server(jh, send);
    }
    #[test]
    fn clear_1() {
        let (jh, send) = start_server();
        let api = SpectrumMessageClient::new(&send);

        api.create_spectrum_1d("test", "param.1", 0.0, 1024.0, 1024)
            .expect("Failed to make spectrum");

        // Make events to send to the server to put some
        // counts into the spectrum:

        let events = vec![
            vec![parameters::EventParameter::new(2, 100.0)],
            vec![parameters::EventParameter::new(2, 100.0)],
            vec![parameters::EventParameter::new(2, 100.0)],
            vec![parameters::EventParameter::new(2, 100.0)],
            vec![parameters::EventParameter::new(2, 100.0)],
            vec![parameters::EventParameter::new(2, 100.0)],
        ]; // 6 bcounts at 100.0

        api.process_events(&events)
            .expect("Failed to process events");

        // Now get the contents should be one entry with 6 counts
        // at 100.0:

        let contents = api
            .get_contents("test", 0.0, 1024.0, 0.0, 0.0)
            .expect("Unable to get spectrumcontents");
        assert_eq!(1, contents.len());
        let c = contents[0];
        assert_eq!(ChannelType::Bin, c.chan_type);
        assert_eq!(100.0, c.x);
        assert_eq!(6.0, c.value);

        // now clear all spectra:

        api.clear_spectra("*").expect("Failed to request clear");

        let contents = api
            .get_contents("test", 0.0, 1024.0, 0.0, 0.0)
            .expect("Unable to get spectrumcontents");
        assert_eq!(0, contents.len());

        stop_server(jh, send);
    }
    #[test]
    fn getstats_1() {
        let (jh, send) = start_server();
        let api = SpectrumMessageClient::new(&send);

        api.create_spectrum_1d("test", "param.1", 0.0, 1024.0, 1024)
            .expect("Failed to make spectrum");

        let result = api.get_statistics("test");

        assert!(if let Ok(stats) = result {
            assert_eq!((0, 0, 0, 0), stats);
            true
        } else {
            false
        });

        stop_server(jh, send);
    }
    // test for load_spectrum method .. note that
    // the server side is already tested, so we really just need to test
    // that the messaging works rather than be exhaustive over all spectrum
    // types.
    #[test]
    fn fill_1() {
        // nonexistent spectrum gives error:

        let (jh, send) = start_server();
        let api = SpectrumMessageClient::new(&send);
        let contents = SpectrumContents::new();
        let reply = api.fill_spectrum("test", contents);
        assert!(reply.is_err());

        stop_server(jh, send);
    }
    #[test]
    fn fill_2() {
        // fill spec;trum and get data back to match:

        let (jh, send) = start_server();
        let api = SpectrumMessageClient::new(&send);

        api.create_spectrum_1d("test", "param.1", 0.0, 1024.0, 1024)
            .expect("Failed to make spectrum");

        let contents = vec![
            Channel {
                chan_type: ChannelType::Bin,
                x: 10.0,
                y: 0.0,
                bin: 0,
                value: 12345.0,
            },
            Channel {
                chan_type: ChannelType::Bin,
                x: 20.0,
                y: 0.0,
                bin: 0,
                value: 666.0,
            },
        ];
        let reply = api.fill_spectrum("test", contents);
        assert!(reply.is_ok());

        // Get the contents:

        let reply = api.get_contents("test", 0.0, 1024.0, 0.0, 0.0);
        assert!(if let Ok(c) = reply {
            assert_eq!(2, c.len());

            assert_eq!(10.0, c[0].x);
            assert_eq!(12345.0, c[0].value);

            assert_eq!(20.0, c[1].x);
            assert_eq!(666.0, c[1].value);
            true
        } else {
            false
        });

        stop_server(jh, send);
    }
    // set/get channel values for a spectrum:

    #[test]
    fn get_set_chan1() {
        let (jh, send) = start_server();
        let api = SpectrumMessageClient::new(&send);

        api.create_spectrum_1d("test", "param.1", 0.0, 1024.0, 1024)
            .expect("Failed to make spectrum");

        api.set_channel_value("test", 512, None, 12345.0)
            .expect("Setting value");
        assert_eq!(
            12345.0,
            api.get_channel_value("test", 512, None)
                .expect("Getting value")
        );

        stop_server(jh, send);
    }
    #[test]
    fn get_set_chan2() {
        let (jh, send) = start_server();
        let api = SpectrumMessageClient::new(&send);

        api.create_spectrum_2d(
            "test", "param.1", "param.2", 0.0, 1024.0, 256, 0.0, 1024.0, 256,
        )
        .expect("Making spectrum");

        api.set_channel_value("test", 128, Some(128), 1245.0)
            .expect("Setting value");

        assert_eq!(
            1245.0,
            api.get_channel_value("test", 128, Some(128))
                .expect("Getting value")
        );

        stop_server(jh, send);
    }
    #[test]
    fn get_set_chan3() {
        // ensure that errors propagate back

        let (jh, send) = start_server();
        let api = SpectrumMessageClient::new(&send);

        api.create_spectrum_2d(
            "test", "param.1", "param.2", 0.0, 1024.0, 256, 0.0, 1024.0, 256,
        )
        .expect("Making spectrum");
        // 2d spectra need y channel value:
        assert!(api.set_channel_value("test", 128, None, 1245.0).is_err());
        assert!(api.get_channel_value("test", 128, None).is_err());

        stop_server(jh, send);
    }
    #[test]
    fn fold_1() {
        // Correctly folding a spectrum.

        let (jh, send) = start_server();
        let sapi = SpectrumMessageClient::new(&send);

        assert!(sapi
            .create_spectrum_multi1d(
                "test",
                &[
                    String::from("param.0"),
                    String::from("param.1"),
                    String::from("param.2")
                ],
                0.0,
                1024.0,
                1024
            )
            .is_ok());

        assert!(sapi.fold_spectrum("test", "multicut").is_ok());

        stop_server(jh, send);
    }
    #[test]
    fn fold_2() {
        // Fold returning an error  - properly handled.
        let (jh, send) = start_server();
        let sapi = SpectrumMessageClient::new(&send);

        // Make a legal fold condition:

        assert!(sapi
            .create_spectrum_multi1d(
                "test",
                &[
                    String::from("param.0"),
                    String::from("param.1"),
                    String::from("param.2")
                ],
                0.0,
                1024.0,
                1024
            )
            .is_ok());

        assert!(sapi.fold_spectrum("test", "no-such-condition").is_err());

        stop_server(jh, send);
    }
    #[test]
    fn unfold_1() {
        // Correctly unfolding a folded spectrum.

        let (jh, send) = start_server();
        let sapi = SpectrumMessageClient::new(&send);

        assert!(sapi
            .create_spectrum_multi1d(
                "test",
                &[
                    String::from("param.0"),
                    String::from("param.1"),
                    String::from("param.2")
                ],
                0.0,
                1024.0,
                1024
            )
            .is_ok());

        assert!(sapi.fold_spectrum("test", "multicut").is_ok());
        assert!(sapi.unfold_spectrum("test").is_ok());

        stop_server(jh, send);
    }
    #[test]
    fn unfold_2() {
        // unfolding a bad spectrum error properly converted

        let (jh, send) = start_server();
        let sapi = SpectrumMessageClient::new(&send);

        // Make a spectrum that can't be unfolded:

        assert!(sapi
            .create_spectrum_1d("test", "param.0", 0.0, 1024.0, 1024)
            .is_ok());

        assert!(sapi.unfold_spectrum("test").is_err());

        stop_server(jh, send);
    }
}
// Tests that spectrum traces actually happen:

#[cfg(test)]
mod spectrum_trace_tests {
    use super::*;
    use crate::conditions::*;
    use crate::parameters::*;
    use crate::trace;
    //use std::cmp::Ordering;
    use std::time::Duration;

    // for most of the tests we need, not only a SpectrumProcessor
    // but a condition dict, and a parameter dict:

    struct TestObjects {
        processor: SpectrumProcessor,
        parameters: ParameterDictionary,
        conditions: ConditionDictionary,
        tracedb: trace::SharedTraceStore,
    }
    fn make_test_objs() -> TestObjects {
        TestObjects {
            processor: SpectrumProcessor::new(),
            parameters: ParameterDictionary::new(),
            conditions: ConditionDictionary::new(),
            tracedb: trace::SharedTraceStore::new(),
        }
    }
    fn make_some_params(to: &mut TestObjects) {
        for i in 0..10 {
            let name = format!("param.{}", i);
            to.parameters.add(&name).unwrap();
        }
    }
    #[test]
    fn create_1() {
        // Creating a new spectrm fires a trace event:

        let mut to = make_test_objs();
        make_some_params(&mut to); // Before registring the trace client!

        let token = to.tracedb.new_client(Duration::from_secs(100));

        to.processor.process_request(
            SpectrumRequest::Create1D {
                name: String::from("test"),
                parameter: String::from("param.1"),
                axis: AxisSpecification {
                    low: 0.0,
                    high: 1024.0,
                    bins: 1024,
                },
            },
            &to.parameters,
            &mut to.conditions,
            &to.tracedb,
        );

        // A spectrum created trace should be ready for us:

        let traces = to.tracedb.get_traces(token).expect("Fetching traces.");
        assert_eq!(1, traces.len());
        assert!(
            if let trace::TraceEvent::SpectrumCreated(name) = traces[0].event() {
                assert_eq!("test", name);
                true
            } else {
                false
            }
        );
    }
    #[test]
    fn delete_1() {
        // deleting a spectrum makes a SpectrumDeleted event:

        let mut to = make_test_objs();
        make_some_params(&mut to); // Before registring the trace client!

        // Register the client after creation so we don't get a trace for it:

        to.processor.process_request(
            SpectrumRequest::Create1D {
                name: String::from("test"),
                parameter: String::from("param.1"),
                axis: AxisSpecification {
                    low: 0.0,
                    high: 1024.0,
                    bins: 1024,
                },
            },
            &to.parameters,
            &mut to.conditions,
            &to.tracedb,
        );

        let token = to.tracedb.new_client(Duration::from_secs(100));

        to.processor.process_request(
            SpectrumRequest::Delete(String::from("test")),
            &to.parameters,
            &mut to.conditions,
            &to.tracedb,
        );

        // A spectrum created trace should be ready for us:

        let traces = to.tracedb.get_traces(token).expect("Fetching traces.");
        assert_eq!(1, traces.len());
        assert!(
            if let trace::TraceEvent::SpectrumDeleted(name) = traces[0].event() {
                assert_eq!("test", name);
                true
            } else {
                false
            }
        );
    }
}<|MERGE_RESOLUTION|>--- conflicted
+++ resolved
@@ -3945,7 +3945,7 @@
         });
     }
     #[test]
-<<<<<<< HEAD
+
     fn is1d_1() {
         // It is a oned
 
@@ -4028,8 +4028,6 @@
         assert!(matches!(reply, SpectrumReply::Error(_)));
     }
     #[test]
-=======
->>>>>>> 1bb34128
     fn specstats_1() {
         // Get the statistics from a spectrum.
         // Note the statistics functions themselves are tested in
